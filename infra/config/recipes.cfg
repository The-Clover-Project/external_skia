--- conflicted
+++ resolved
@@ -14,20 +14,12 @@
   "deps": {
     "depot_tools": {
       "branch": "master",
-<<<<<<< HEAD
-      "revision": "24b5f9087ff65463761cdb064ffb564e76e273a2",
-=======
       "revision": "77e5d48a085ee4fe7f6e10f5dcbb12fbc59eb4d2",
->>>>>>> d2544356
       "url": "https://chromium.googlesource.com/chromium/tools/depot_tools.git"
     },
     "recipe_engine": {
       "branch": "master",
-<<<<<<< HEAD
-      "revision": "b2fd216f19285779af34b1d2df68b5ca9899ec1d",
-=======
       "revision": "aef5bb3df38a8c316b2af0301be808e34c749583",
->>>>>>> d2544356
       "url": "https://chromium.googlesource.com/infra/luci/recipes-py.git"
     }
   },
