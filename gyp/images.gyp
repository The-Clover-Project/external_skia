--- conflicted
+++ resolved
@@ -29,13 +29,10 @@
 
         '../src/images/bmpdecoderhelper.cpp',
         '../src/images/bmpdecoderhelper.h',
-<<<<<<< HEAD
         '../src/images/SkBitmapRegionDecoder.cpp',
         '../src/images/SkBitmap_RLEPixels.h',
         '../src/images/SkCreateRLEPixelRef.cpp',
-=======
         '../src/images/SkBitmapFactory.cpp',
->>>>>>> 363e546e
         '../src/images/SkFDStream.cpp',
         '../src/images/SkImageDecoder.cpp',
         '../src/images/SkImageDecoder_Factory.cpp',
