--- conflicted
+++ resolved
@@ -82,12 +82,8 @@
         p.setXfermode(mode);
         switch (srcType) {
             case kQuarterClearInLayer_SrcType: {
-<<<<<<< HEAD
-                SkRect bounds = SkRect::MakeXYWH(x, y, W, H);
-=======
                 SkRect bounds = SkRect::MakeXYWH(x, y, SkIntToScalar(W),
                                                  SkIntToScalar(H));
->>>>>>> 0a657bbc
                 canvas->saveLayer(&bounds, &p);
                 restoreNeeded = true;
                 p.setXfermodeMode(SkXfermode::kSrcOver_Mode);
@@ -97,18 +93,11 @@
                 SkScalar halfW = SkIntToScalar(W) / 2;
                 SkScalar halfH = SkIntToScalar(H) / 2;
                 p.setColor(0xFF66AAFF);
-<<<<<<< HEAD
-                SkRect r = SkRect::MakeXYWH(x + halfW, y, halfW, H);
-                canvas->drawRect(r, p);
-                p.setColor(0xFFAA66FF);
-                r = SkRect::MakeXYWH(x, y + halfH, W, halfH);
-=======
                 SkRect r = SkRect::MakeXYWH(x + halfW, y, halfW,
                                             SkIntToScalar(H));
                 canvas->drawRect(r, p);
                 p.setColor(0xFFAA66FF);
                 r = SkRect::MakeXYWH(x, y + halfH, SkIntToScalar(W), halfH);
->>>>>>> 0a657bbc
                 canvas->drawRect(r, p);
                 break;
             }
