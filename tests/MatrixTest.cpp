/*
 * Copyright 2011 Google Inc.
 *
 * Use of this source code is governed by a BSD-style license that can be
 * found in the LICENSE file.
 */

#include "SkMath.h"
#include "SkMatrix.h"
#include "SkMatrixUtils.h"
#include "SkRandom.h"
#include "Test.h"

static bool nearly_equal_scalar(SkScalar a, SkScalar b) {
    const SkScalar tolerance = SK_Scalar1 / 200000;
    return SkScalarAbs(a - b) <= tolerance;
}

static bool nearly_equal(const SkMatrix& a, const SkMatrix& b) {
    for (int i = 0; i < 9; i++) {
        if (!nearly_equal_scalar(a[i], b[i])) {
            SkDebugf("not equal %g %g\n", (float)a[i], (float)b[i]);
            return false;
        }
    }
    return true;
}

static bool are_equal(skiatest::Reporter* reporter,
                      const SkMatrix& a,
                      const SkMatrix& b) {
    bool equal = a == b;
    bool cheapEqual = a.cheapEqualTo(b);
    if (equal != cheapEqual) {
        if (equal) {
            bool foundZeroSignDiff = false;
            for (int i = 0; i < 9; ++i) {
                float aVal = a.get(i);
                float bVal = b.get(i);
                int aValI = *SkTCast<int*>(&aVal);
                int bValI = *SkTCast<int*>(&bVal);
                if (0 == aVal && 0 == bVal && aValI != bValI) {
                    foundZeroSignDiff = true;
                } else {
                    REPORTER_ASSERT(reporter, aVal == bVal && aValI == aValI);
                }
            }
            REPORTER_ASSERT(reporter, foundZeroSignDiff);
        } else {
            bool foundNaN = false;
            for (int i = 0; i < 9; ++i) {
                float aVal = a.get(i);
                float bVal = b.get(i);
                int aValI = *SkTCast<int*>(&aVal);
                int bValI = *SkTCast<int*>(&bVal);
                if (sk_float_isnan(aVal) && aValI == bValI) {
                    foundNaN = true;
                } else {
                    REPORTER_ASSERT(reporter, aVal == bVal && aValI == bValI);
                }
            }
            REPORTER_ASSERT(reporter, foundNaN);
        }
    }
    return equal;
}

static bool is_identity(const SkMatrix& m) {
    SkMatrix identity;
    identity.reset();
    return nearly_equal(m, identity);
}

static void test_matrix_recttorect(skiatest::Reporter* reporter) {
    SkRect src, dst;
    SkMatrix matrix;

    src.set(0, 0, SK_Scalar1*10, SK_Scalar1*10);
    dst = src;
    matrix.setRectToRect(src, dst, SkMatrix::kFill_ScaleToFit);
    REPORTER_ASSERT(reporter, SkMatrix::kIdentity_Mask == matrix.getType());
    REPORTER_ASSERT(reporter, matrix.rectStaysRect());

    dst.offset(SK_Scalar1, SK_Scalar1);
    matrix.setRectToRect(src, dst, SkMatrix::kFill_ScaleToFit);
    REPORTER_ASSERT(reporter, SkMatrix::kTranslate_Mask == matrix.getType());
    REPORTER_ASSERT(reporter, matrix.rectStaysRect());

    dst.fRight += SK_Scalar1;
    matrix.setRectToRect(src, dst, SkMatrix::kFill_ScaleToFit);
    REPORTER_ASSERT(reporter,
                    (SkMatrix::kTranslate_Mask | SkMatrix::kScale_Mask) == matrix.getType());
    REPORTER_ASSERT(reporter, matrix.rectStaysRect());

    dst = src;
    dst.fRight = src.fRight * 2;
    matrix.setRectToRect(src, dst, SkMatrix::kFill_ScaleToFit);
    REPORTER_ASSERT(reporter, SkMatrix::kScale_Mask == matrix.getType());
    REPORTER_ASSERT(reporter, matrix.rectStaysRect());
}

static void test_flatten(skiatest::Reporter* reporter, const SkMatrix& m) {
    // add 100 in case we have a bug, I don't want to kill my stack in the test
    static const size_t kBufferSize = SkMatrix::kMaxFlattenSize + 100;
    char buffer[kBufferSize];
    size_t size1 = m.writeToMemory(NULL);
    size_t size2 = m.writeToMemory(buffer);
    REPORTER_ASSERT(reporter, size1 == size2);
    REPORTER_ASSERT(reporter, size1 <= SkMatrix::kMaxFlattenSize);

    SkMatrix m2;
    size_t size3 = m2.readFromMemory(buffer, kBufferSize);
    REPORTER_ASSERT(reporter, size1 == size3);
    REPORTER_ASSERT(reporter, are_equal(reporter, m, m2));

    char buffer2[kBufferSize];
    size3 = m2.writeToMemory(buffer2);
    REPORTER_ASSERT(reporter, size1 == size3);
    REPORTER_ASSERT(reporter, memcmp(buffer, buffer2, size1) == 0);
}

static void test_matrix_min_max_scale(skiatest::Reporter* reporter) {
    SkScalar scales[2];
    bool success;

    SkMatrix identity;
    identity.reset();
    REPORTER_ASSERT(reporter, SK_Scalar1 == identity.getMinScale());
    REPORTER_ASSERT(reporter, SK_Scalar1 == identity.getMaxScale());
    success = identity.getMinMaxScales(scales);
    REPORTER_ASSERT(reporter, success && SK_Scalar1 == scales[0] && SK_Scalar1 == scales[1]);

    SkMatrix scale;
    scale.setScale(SK_Scalar1 * 2, SK_Scalar1 * 4);
    REPORTER_ASSERT(reporter, SK_Scalar1 * 2 == scale.getMinScale());
    REPORTER_ASSERT(reporter, SK_Scalar1 * 4 == scale.getMaxScale());
    success = scale.getMinMaxScales(scales);
    REPORTER_ASSERT(reporter, success && SK_Scalar1 * 2 == scales[0] && SK_Scalar1 * 4 == scales[1]);

    SkMatrix rot90Scale;
    rot90Scale.setRotate(90 * SK_Scalar1);
    rot90Scale.postScale(SK_Scalar1 / 4, SK_Scalar1 / 2);
    REPORTER_ASSERT(reporter, SK_Scalar1 / 4 == rot90Scale.getMinScale());
    REPORTER_ASSERT(reporter, SK_Scalar1 / 2 == rot90Scale.getMaxScale());
    success = rot90Scale.getMinMaxScales(scales);
    REPORTER_ASSERT(reporter, success && SK_Scalar1 / 4  == scales[0] && SK_Scalar1 / 2 == scales[1]);

    SkMatrix rotate;
    rotate.setRotate(128 * SK_Scalar1);
    REPORTER_ASSERT(reporter, SkScalarNearlyEqual(SK_Scalar1, rotate.getMinScale(), SK_ScalarNearlyZero));
    REPORTER_ASSERT(reporter, SkScalarNearlyEqual(SK_Scalar1, rotate.getMaxScale(), SK_ScalarNearlyZero));
    success = rotate.getMinMaxScales(scales);
    REPORTER_ASSERT(reporter, success);
    REPORTER_ASSERT(reporter, SkScalarNearlyEqual(SK_Scalar1, scales[0], SK_ScalarNearlyZero));
    REPORTER_ASSERT(reporter, SkScalarNearlyEqual(SK_Scalar1, scales[1], SK_ScalarNearlyZero));

    SkMatrix translate;
    translate.setTranslate(10 * SK_Scalar1, -5 * SK_Scalar1);
    REPORTER_ASSERT(reporter, SK_Scalar1 == translate.getMinScale());
    REPORTER_ASSERT(reporter, SK_Scalar1 == translate.getMaxScale());
    success = translate.getMinMaxScales(scales);
    REPORTER_ASSERT(reporter, success && SK_Scalar1 == scales[0] && SK_Scalar1 == scales[1]);

    SkMatrix perspX;
    perspX.reset();
    perspX.setPerspX(SkScalarToPersp(SK_Scalar1 / 1000));
    REPORTER_ASSERT(reporter, -SK_Scalar1 == perspX.getMinScale());
    REPORTER_ASSERT(reporter, -SK_Scalar1 == perspX.getMaxScale());
    // Verify that getMinMaxScales() doesn't update the scales array on failure.
    scales[0] = -5;
    scales[1] = -5;
    success = perspX.getMinMaxScales(scales);
    REPORTER_ASSERT(reporter, !success && -5 * SK_Scalar1 == scales[0] && -5 * SK_Scalar1  == scales[1]);

    SkMatrix perspY;
    perspY.reset();
    perspY.setPerspY(SkScalarToPersp(-SK_Scalar1 / 500));
    REPORTER_ASSERT(reporter, -SK_Scalar1 == perspY.getMinScale());
    REPORTER_ASSERT(reporter, -SK_Scalar1 == perspY.getMaxScale());
    scales[0] = -5;
    scales[1] = -5;
    success = perspY.getMinMaxScales(scales);
    REPORTER_ASSERT(reporter, !success && -5 * SK_Scalar1 == scales[0] && -5 * SK_Scalar1  == scales[1]);

    SkMatrix baseMats[] = {scale, rot90Scale, rotate,
                           translate, perspX, perspY};
    SkMatrix mats[2*SK_ARRAY_COUNT(baseMats)];
    for (size_t i = 0; i < SK_ARRAY_COUNT(baseMats); ++i) {
        mats[i] = baseMats[i];
        bool invertable = mats[i].invert(&mats[i + SK_ARRAY_COUNT(baseMats)]);
        REPORTER_ASSERT(reporter, invertable);
    }
    SkRandom rand;
    for (int m = 0; m < 1000; ++m) {
        SkMatrix mat;
        mat.reset();
        for (int i = 0; i < 4; ++i) {
            int x = rand.nextU() % SK_ARRAY_COUNT(mats);
            mat.postConcat(mats[x]);
        }

        SkScalar minScale = mat.getMinScale();
        SkScalar maxScale = mat.getMaxScale();
        REPORTER_ASSERT(reporter, (minScale < 0) == (maxScale < 0));
        REPORTER_ASSERT(reporter, (maxScale < 0) == mat.hasPerspective());

        SkScalar scales[2];
        bool success = mat.getMinMaxScales(scales);
        REPORTER_ASSERT(reporter, success == !mat.hasPerspective());
        REPORTER_ASSERT(reporter, !success || (scales[0] == minScale && scales[1] == maxScale));

        if (mat.hasPerspective()) {
            m -= 1; // try another non-persp matrix
            continue;
        }

        // test a bunch of vectors. All should be scaled by between minScale and maxScale
        // (modulo some error) and we should find a vector that is scaled by almost each.
        static const SkScalar gVectorScaleTol = (105 * SK_Scalar1) / 100;
        static const SkScalar gCloseScaleTol = (97 * SK_Scalar1) / 100;
        SkScalar max = 0, min = SK_ScalarMax;
        SkVector vectors[1000];
        for (size_t i = 0; i < SK_ARRAY_COUNT(vectors); ++i) {
            vectors[i].fX = rand.nextSScalar1();
            vectors[i].fY = rand.nextSScalar1();
            if (!vectors[i].normalize()) {
                i -= 1;
                continue;
            }
        }
        mat.mapVectors(vectors, SK_ARRAY_COUNT(vectors));
        for (size_t i = 0; i < SK_ARRAY_COUNT(vectors); ++i) {
            SkScalar d = vectors[i].length();
            REPORTER_ASSERT(reporter, SkScalarDiv(d, maxScale) < gVectorScaleTol);
            REPORTER_ASSERT(reporter, SkScalarDiv(minScale, d) < gVectorScaleTol);
            if (max < d) {
                max = d;
            }
            if (min > d) {
                min = d;
            }
        }
        REPORTER_ASSERT(reporter, SkScalarDiv(max, maxScale) >= gCloseScaleTol);
        REPORTER_ASSERT(reporter, SkScalarDiv(minScale, min) >= gCloseScaleTol);
    }
}

static void test_matrix_preserve_shape(skiatest::Reporter* reporter) {
    SkMatrix mat;

    // identity
    mat.setIdentity();
    REPORTER_ASSERT(reporter, mat.isSimilarity());
    REPORTER_ASSERT(reporter, mat.preservesRightAngles());

    // translation only
    mat.reset();
    mat.setTranslate(SkIntToScalar(100), SkIntToScalar(100));
    REPORTER_ASSERT(reporter, mat.isSimilarity());
    REPORTER_ASSERT(reporter, mat.preservesRightAngles());

    // scale with same size
    mat.reset();
    mat.setScale(SkIntToScalar(15), SkIntToScalar(15));
    REPORTER_ASSERT(reporter, mat.isSimilarity());
    REPORTER_ASSERT(reporter, mat.preservesRightAngles());

    // scale with one negative
    mat.reset();
    mat.setScale(SkIntToScalar(-15), SkIntToScalar(15));
    REPORTER_ASSERT(reporter, mat.isSimilarity());
    REPORTER_ASSERT(reporter, mat.preservesRightAngles());

    // scale with different size
    mat.reset();
    mat.setScale(SkIntToScalar(15), SkIntToScalar(20));
    REPORTER_ASSERT(reporter, !mat.isSimilarity());
    REPORTER_ASSERT(reporter, mat.preservesRightAngles());

    // scale with same size at a pivot point
    mat.reset();
    mat.setScale(SkIntToScalar(15), SkIntToScalar(15),
                 SkIntToScalar(2), SkIntToScalar(2));
    REPORTER_ASSERT(reporter, mat.isSimilarity());
    REPORTER_ASSERT(reporter, mat.preservesRightAngles());

    // scale with different size at a pivot point
    mat.reset();
    mat.setScale(SkIntToScalar(15), SkIntToScalar(20),
                 SkIntToScalar(2), SkIntToScalar(2));
    REPORTER_ASSERT(reporter, !mat.isSimilarity());
    REPORTER_ASSERT(reporter, mat.preservesRightAngles());

    // skew with same size
    mat.reset();
    mat.setSkew(SkIntToScalar(15), SkIntToScalar(15));
    REPORTER_ASSERT(reporter, !mat.isSimilarity());
    REPORTER_ASSERT(reporter, !mat.preservesRightAngles());

    // skew with different size
    mat.reset();
    mat.setSkew(SkIntToScalar(15), SkIntToScalar(20));
    REPORTER_ASSERT(reporter, !mat.isSimilarity());
    REPORTER_ASSERT(reporter, !mat.preservesRightAngles());

    // skew with same size at a pivot point
    mat.reset();
    mat.setSkew(SkIntToScalar(15), SkIntToScalar(15),
                SkIntToScalar(2), SkIntToScalar(2));
    REPORTER_ASSERT(reporter, !mat.isSimilarity());
    REPORTER_ASSERT(reporter, !mat.preservesRightAngles());

    // skew with different size at a pivot point
    mat.reset();
    mat.setSkew(SkIntToScalar(15), SkIntToScalar(20),
                SkIntToScalar(2), SkIntToScalar(2));
    REPORTER_ASSERT(reporter, !mat.isSimilarity());
    REPORTER_ASSERT(reporter, !mat.preservesRightAngles());

    // perspective x
    mat.reset();
    mat.setPerspX(SkScalarToPersp(SK_Scalar1 / 2));
    REPORTER_ASSERT(reporter, !mat.isSimilarity());
    REPORTER_ASSERT(reporter, !mat.preservesRightAngles());

    // perspective y
    mat.reset();
    mat.setPerspY(SkScalarToPersp(SK_Scalar1 / 2));
    REPORTER_ASSERT(reporter, !mat.isSimilarity());
    REPORTER_ASSERT(reporter, !mat.preservesRightAngles());

    // rotate
    for (int angle = 0; angle < 360; ++angle) {
        mat.reset();
        mat.setRotate(SkIntToScalar(angle));
#ifndef SK_CPU_ARM64
        REPORTER_ASSERT(reporter, mat.isSimilarity());
<<<<<<< HEAD
#else
        // 64-bit ARM devices built with -O2 and -ffp-contract=fast have a loss
        // of precision and require that we have a higher tolerance
        REPORTER_ASSERT(reporter, mat.isSimilarity(SK_ScalarNearlyZero + 0.00010113f));
#endif
=======
        REPORTER_ASSERT(reporter, mat.preservesRightAngles());
>>>>>>> 3f94fc67
    }

    // see if there are any accumulated precision issues
    mat.reset();
    for (int i = 1; i < 360; i++) {
        mat.postRotate(SkIntToScalar(1));
    }
    REPORTER_ASSERT(reporter, mat.isSimilarity());
    REPORTER_ASSERT(reporter, mat.preservesRightAngles());

    // rotate + translate
    mat.reset();
    mat.setRotate(SkIntToScalar(30));
    mat.postTranslate(SkIntToScalar(10), SkIntToScalar(20));
    REPORTER_ASSERT(reporter, mat.isSimilarity());
    REPORTER_ASSERT(reporter, mat.preservesRightAngles());

    // rotate + uniform scale
    mat.reset();
    mat.setRotate(SkIntToScalar(30));
    mat.postScale(SkIntToScalar(2), SkIntToScalar(2));
    REPORTER_ASSERT(reporter, mat.isSimilarity());
    REPORTER_ASSERT(reporter, mat.preservesRightAngles());

    // rotate + non-uniform scale
    mat.reset();
    mat.setRotate(SkIntToScalar(30));
    mat.postScale(SkIntToScalar(3), SkIntToScalar(2));
    REPORTER_ASSERT(reporter, !mat.isSimilarity());
    REPORTER_ASSERT(reporter, !mat.preservesRightAngles());

    // non-uniform scale + rotate
    mat.reset();
    mat.setScale(SkIntToScalar(3), SkIntToScalar(2));
    mat.postRotate(SkIntToScalar(30));
    REPORTER_ASSERT(reporter, !mat.isSimilarity());
    REPORTER_ASSERT(reporter, mat.preservesRightAngles());

    // all zero
    mat.setAll(0, 0, 0, 0, 0, 0, 0, 0, 0);
    REPORTER_ASSERT(reporter, !mat.isSimilarity());
    REPORTER_ASSERT(reporter, !mat.preservesRightAngles());

    // all zero except perspective
    mat.reset();
    mat.setAll(0, 0, 0, 0, 0, 0, 0, 0, SK_Scalar1);
    REPORTER_ASSERT(reporter, !mat.isSimilarity());
    REPORTER_ASSERT(reporter, !mat.preservesRightAngles());

    // scales zero, only skews (rotation)
    mat.setAll(0, SK_Scalar1, 0,
               -SK_Scalar1, 0, 0,
               0, 0, SkMatrix::I()[8]);
    REPORTER_ASSERT(reporter, mat.isSimilarity());
    REPORTER_ASSERT(reporter, mat.preservesRightAngles());

    // scales zero, only skews (reflection)
    mat.setAll(0, SK_Scalar1, 0,
               SK_Scalar1, 0, 0,
               0, 0, SkMatrix::I()[8]);
    REPORTER_ASSERT(reporter, mat.isSimilarity());
    REPORTER_ASSERT(reporter, mat.preservesRightAngles());
}

// For test_matrix_decomposition, below.
static bool scalar_nearly_equal_relative(SkScalar a, SkScalar b,
                                         SkScalar tolerance = SK_ScalarNearlyZero) {
    // from Bruce Dawson
    // absolute check
    SkScalar diff = SkScalarAbs(a - b);
    if (diff < tolerance) {
        return true;
    }

    // relative check
    a = SkScalarAbs(a);
    b = SkScalarAbs(b);
    SkScalar largest = (b > a) ? b : a;

    if (diff <= largest*tolerance) {
        return true;
    }

    return false;
}

static bool check_matrix_recomposition(const SkMatrix& mat,
                                       const SkPoint& rotation1,
                                       const SkPoint& scale,
                                       const SkPoint& rotation2) {
    SkScalar c1 = rotation1.fX;
    SkScalar s1 = rotation1.fY;
    SkScalar scaleX = scale.fX;
    SkScalar scaleY = scale.fY;
    SkScalar c2 = rotation2.fX;
    SkScalar s2 = rotation2.fY;

    // We do a relative check here because large scale factors cause problems with an absolute check
    bool result = scalar_nearly_equal_relative(mat[SkMatrix::kMScaleX],
                                               scaleX*c1*c2 - scaleY*s1*s2) &&
                  scalar_nearly_equal_relative(mat[SkMatrix::kMSkewX],
                                               -scaleX*s1*c2 - scaleY*c1*s2) &&
                  scalar_nearly_equal_relative(mat[SkMatrix::kMSkewY],
                                               scaleX*c1*s2 + scaleY*s1*c2) &&
                  scalar_nearly_equal_relative(mat[SkMatrix::kMScaleY],
                                               -scaleX*s1*s2 + scaleY*c1*c2);
    return result;
}

static void test_matrix_decomposition(skiatest::Reporter* reporter) {
    SkMatrix mat;
    SkPoint rotation1, scale, rotation2;

    const float kRotation0 = 15.5f;
    const float kRotation1 = -50.f;
    const float kScale0 = 5000.f;
    const float kScale1 = 0.001f;

    // identity
    mat.reset();
    REPORTER_ASSERT(reporter, SkDecomposeUpper2x2(mat, &rotation1, &scale, &rotation2));
    REPORTER_ASSERT(reporter, check_matrix_recomposition(mat, rotation1, scale, rotation2));
    // make sure it doesn't crash if we pass in NULLs
    REPORTER_ASSERT(reporter, SkDecomposeUpper2x2(mat, NULL, NULL, NULL));

    // rotation only
    mat.setRotate(kRotation0);
    REPORTER_ASSERT(reporter, SkDecomposeUpper2x2(mat, &rotation1, &scale, &rotation2));
    REPORTER_ASSERT(reporter, check_matrix_recomposition(mat, rotation1, scale, rotation2));

    // uniform scale only
    mat.setScale(kScale0, kScale0);
    REPORTER_ASSERT(reporter, SkDecomposeUpper2x2(mat, &rotation1, &scale, &rotation2));
    REPORTER_ASSERT(reporter, check_matrix_recomposition(mat, rotation1, scale, rotation2));

    // anisotropic scale only
    mat.setScale(kScale1, kScale0);
    REPORTER_ASSERT(reporter, SkDecomposeUpper2x2(mat, &rotation1, &scale, &rotation2));
    REPORTER_ASSERT(reporter, check_matrix_recomposition(mat, rotation1, scale, rotation2));

    // rotation then uniform scale
    mat.setRotate(kRotation1);
    mat.postScale(kScale0, kScale0);
    REPORTER_ASSERT(reporter, SkDecomposeUpper2x2(mat, &rotation1, &scale, &rotation2));
    REPORTER_ASSERT(reporter, check_matrix_recomposition(mat, rotation1, scale, rotation2));

    // uniform scale then rotation
    mat.setScale(kScale0, kScale0);
    mat.postRotate(kRotation1);
    REPORTER_ASSERT(reporter, SkDecomposeUpper2x2(mat, &rotation1, &scale, &rotation2));
    REPORTER_ASSERT(reporter, check_matrix_recomposition(mat, rotation1, scale, rotation2));

    // rotation then uniform scale+reflection
    mat.setRotate(kRotation0);
    mat.postScale(kScale1, -kScale1);
    REPORTER_ASSERT(reporter, SkDecomposeUpper2x2(mat, &rotation1, &scale, &rotation2));
    REPORTER_ASSERT(reporter, check_matrix_recomposition(mat, rotation1, scale, rotation2));

    // uniform scale+reflection, then rotate
    mat.setScale(kScale0, -kScale0);
    mat.postRotate(kRotation1);
    REPORTER_ASSERT(reporter, SkDecomposeUpper2x2(mat, &rotation1, &scale, &rotation2));
    REPORTER_ASSERT(reporter, check_matrix_recomposition(mat, rotation1, scale, rotation2));

    // rotation then anisotropic scale
    mat.setRotate(kRotation1);
    mat.postScale(kScale1, kScale0);
    REPORTER_ASSERT(reporter, SkDecomposeUpper2x2(mat, &rotation1, &scale, &rotation2));
    REPORTER_ASSERT(reporter, check_matrix_recomposition(mat, rotation1, scale, rotation2));

    // rotation then anisotropic scale
    mat.setRotate(90);
    mat.postScale(kScale1, kScale0);
    REPORTER_ASSERT(reporter, SkDecomposeUpper2x2(mat, &rotation1, &scale, &rotation2));
    REPORTER_ASSERT(reporter, check_matrix_recomposition(mat, rotation1, scale, rotation2));

    // anisotropic scale then rotation
    mat.setScale(kScale1, kScale0);
    mat.postRotate(kRotation0);
    REPORTER_ASSERT(reporter, SkDecomposeUpper2x2(mat, &rotation1, &scale, &rotation2));
    REPORTER_ASSERT(reporter, check_matrix_recomposition(mat, rotation1, scale, rotation2));

    // anisotropic scale then rotation
    mat.setScale(kScale1, kScale0);
    mat.postRotate(90);
    REPORTER_ASSERT(reporter, SkDecomposeUpper2x2(mat, &rotation1, &scale, &rotation2));
    REPORTER_ASSERT(reporter, check_matrix_recomposition(mat, rotation1, scale, rotation2));

    // rotation, uniform scale, then different rotation
    mat.setRotate(kRotation1);
    mat.postScale(kScale0, kScale0);
    mat.postRotate(kRotation0);
    REPORTER_ASSERT(reporter, SkDecomposeUpper2x2(mat, &rotation1, &scale, &rotation2));
    REPORTER_ASSERT(reporter, check_matrix_recomposition(mat, rotation1, scale, rotation2));

    // rotation, anisotropic scale, then different rotation
    mat.setRotate(kRotation0);
    mat.postScale(kScale1, kScale0);
    mat.postRotate(kRotation1);
    REPORTER_ASSERT(reporter, SkDecomposeUpper2x2(mat, &rotation1, &scale, &rotation2));
    REPORTER_ASSERT(reporter, check_matrix_recomposition(mat, rotation1, scale, rotation2));

    // rotation, anisotropic scale + reflection, then different rotation
    mat.setRotate(kRotation0);
    mat.postScale(-kScale1, kScale0);
    mat.postRotate(kRotation1);
    REPORTER_ASSERT(reporter, SkDecomposeUpper2x2(mat, &rotation1, &scale, &rotation2));
    REPORTER_ASSERT(reporter, check_matrix_recomposition(mat, rotation1, scale, rotation2));

    // try some random matrices
    SkRandom rand;
    for (int m = 0; m < 1000; ++m) {
        SkScalar rot0 = rand.nextRangeF(-180, 180);
        SkScalar sx = rand.nextRangeF(-3000.f, 3000.f);
        SkScalar sy = rand.nextRangeF(-3000.f, 3000.f);
        SkScalar rot1 = rand.nextRangeF(-180, 180);
        mat.setRotate(rot0);
        mat.postScale(sx, sy);
        mat.postRotate(rot1);

        if (SkDecomposeUpper2x2(mat, &rotation1, &scale, &rotation2)) {
            REPORTER_ASSERT(reporter, check_matrix_recomposition(mat, rotation1, scale, rotation2));
        } else {
            // if the matrix is degenerate, the basis vectors should be near-parallel or near-zero
            SkScalar perpdot = mat[SkMatrix::kMScaleX]*mat[SkMatrix::kMScaleY] -
                               mat[SkMatrix::kMSkewX]*mat[SkMatrix::kMSkewY];
            REPORTER_ASSERT(reporter, SkScalarNearlyZero(perpdot));
        }
    }

    // translation shouldn't affect this
    mat.postTranslate(-1000.f, 1000.f);
    REPORTER_ASSERT(reporter, SkDecomposeUpper2x2(mat, &rotation1, &scale, &rotation2));
    REPORTER_ASSERT(reporter, check_matrix_recomposition(mat, rotation1, scale, rotation2));

    // perspective shouldn't affect this
    mat[SkMatrix::kMPersp0] = 12.f;
    mat[SkMatrix::kMPersp1] = 4.f;
    mat[SkMatrix::kMPersp2] = 1872.f;
    REPORTER_ASSERT(reporter, SkDecomposeUpper2x2(mat, &rotation1, &scale, &rotation2));
    REPORTER_ASSERT(reporter, check_matrix_recomposition(mat, rotation1, scale, rotation2));

    // degenerate matrices
    // mostly zero entries
    mat.reset();
    mat[SkMatrix::kMScaleX] = 0.f;
    REPORTER_ASSERT(reporter, !SkDecomposeUpper2x2(mat, &rotation1, &scale, &rotation2));
    mat.reset();
    mat[SkMatrix::kMScaleY] = 0.f;
    REPORTER_ASSERT(reporter, !SkDecomposeUpper2x2(mat, &rotation1, &scale, &rotation2));
    mat.reset();
    // linearly dependent entries
    mat[SkMatrix::kMScaleX] = 1.f;
    mat[SkMatrix::kMSkewX] = 2.f;
    mat[SkMatrix::kMSkewY] = 4.f;
    mat[SkMatrix::kMScaleY] = 8.f;
    REPORTER_ASSERT(reporter, !SkDecomposeUpper2x2(mat, &rotation1, &scale, &rotation2));
}

// For test_matrix_homogeneous, below.
static bool scalar_array_nearly_equal_relative(const SkScalar a[], const SkScalar b[], int count) {
    for (int i = 0; i < count; ++i) {
        if (!scalar_nearly_equal_relative(a[i], b[i])) {
            return false;
        }
    }
    return true;
}

// For test_matrix_homogeneous, below.
// Maps a single triple in src using m and compares results to those in dst
static bool naive_homogeneous_mapping(const SkMatrix& m, const SkScalar src[3],
                                      const SkScalar dst[3]) {
    SkScalar res[3];
    SkScalar ms[9] = {m[0], m[1], m[2],
                      m[3], m[4], m[5],
                      m[6], m[7], m[8]};
    res[0] = src[0] * ms[0] + src[1] * ms[1] + src[2] * ms[2];
    res[1] = src[0] * ms[3] + src[1] * ms[4] + src[2] * ms[5];
    res[2] = src[0] * ms[6] + src[1] * ms[7] + src[2] * ms[8];
    return scalar_array_nearly_equal_relative(res, dst, 3);
}

static void test_matrix_homogeneous(skiatest::Reporter* reporter) {
    SkMatrix mat;

    const float kRotation0 = 15.5f;
    const float kRotation1 = -50.f;
    const float kScale0 = 5000.f;

    const int kTripleCount = 1000;
    const int kMatrixCount = 1000;
    SkRandom rand;

    SkScalar randTriples[3*kTripleCount];
    for (int i = 0; i < 3*kTripleCount; ++i) {
        randTriples[i] = rand.nextRangeF(-3000.f, 3000.f);
    }

    SkMatrix mats[kMatrixCount];
    for (int i = 0; i < kMatrixCount; ++i) {
        for (int j = 0; j < 9; ++j) {
            mats[i].set(j, rand.nextRangeF(-3000.f, 3000.f));
        }
    }

    // identity
    {
    mat.reset();
    SkScalar dst[3*kTripleCount];
    mat.mapHomogeneousPoints(dst, randTriples, kTripleCount);
    REPORTER_ASSERT(reporter, scalar_array_nearly_equal_relative(randTriples, dst, kTripleCount*3));
    }

    // zero matrix
    {
    mat.setAll(0.f, 0.f, 0.f, 0.f, 0.f, 0.f, 0.f, 0.f, 0.f);
    SkScalar dst[3*kTripleCount];
    mat.mapHomogeneousPoints(dst, randTriples, kTripleCount);
    SkScalar zeros[3] = {0.f, 0.f, 0.f};
    for (int i = 0; i < kTripleCount; ++i) {
        REPORTER_ASSERT(reporter, scalar_array_nearly_equal_relative(&dst[i*3], zeros, 3));
    }
    }

    // zero point
    {
    SkScalar zeros[3] = {0.f, 0.f, 0.f};
    for (int i = 0; i < kMatrixCount; ++i) {
        SkScalar dst[3];
        mats[i].mapHomogeneousPoints(dst, zeros, 1);
        REPORTER_ASSERT(reporter, scalar_array_nearly_equal_relative(dst, zeros, 3));
    }
    }

    // doesn't crash with null dst, src, count == 0
    {
    mats[0].mapHomogeneousPoints(NULL, NULL, 0);
    }

    // uniform scale of point
    {
    mat.setScale(kScale0, kScale0);
    SkScalar dst[3];
    SkScalar src[3] = {randTriples[0], randTriples[1], 1.f};
    SkPoint pnt;
    pnt.set(src[0], src[1]);
    mat.mapHomogeneousPoints(dst, src, 1);
    mat.mapPoints(&pnt, &pnt, 1);
    REPORTER_ASSERT(reporter, SkScalarNearlyEqual(dst[0], pnt.fX));
    REPORTER_ASSERT(reporter, SkScalarNearlyEqual(dst[1], pnt.fY));
    REPORTER_ASSERT(reporter, SkScalarNearlyEqual(dst[2], SK_Scalar1));
    }

    // rotation of point
    {
    mat.setRotate(kRotation0);
    SkScalar dst[3];
    SkScalar src[3] = {randTriples[0], randTriples[1], 1.f};
    SkPoint pnt;
    pnt.set(src[0], src[1]);
    mat.mapHomogeneousPoints(dst, src, 1);
    mat.mapPoints(&pnt, &pnt, 1);
    REPORTER_ASSERT(reporter, SkScalarNearlyEqual(dst[0], pnt.fX));
    REPORTER_ASSERT(reporter, SkScalarNearlyEqual(dst[1], pnt.fY));
    REPORTER_ASSERT(reporter, SkScalarNearlyEqual(dst[2], SK_Scalar1));
    }

    // rotation, scale, rotation of point
    {
    mat.setRotate(kRotation1);
    mat.postScale(kScale0, kScale0);
    mat.postRotate(kRotation0);
    SkScalar dst[3];
    SkScalar src[3] = {randTriples[0], randTriples[1], 1.f};
    SkPoint pnt;
    pnt.set(src[0], src[1]);
    mat.mapHomogeneousPoints(dst, src, 1);
    mat.mapPoints(&pnt, &pnt, 1);
    REPORTER_ASSERT(reporter, SkScalarNearlyEqual(dst[0], pnt.fX));
    REPORTER_ASSERT(reporter, SkScalarNearlyEqual(dst[1], pnt.fY));
    REPORTER_ASSERT(reporter, SkScalarNearlyEqual(dst[2], SK_Scalar1));
    }

    // compare with naive approach
    {
    for (int i = 0; i < kMatrixCount; ++i) {
        for (int j = 0; j < kTripleCount; ++j) {
            SkScalar dst[3];
            mats[i].mapHomogeneousPoints(dst, &randTriples[j*3], 1);
            REPORTER_ASSERT(reporter, naive_homogeneous_mapping(mats[i], &randTriples[j*3], dst));
        }
    }
    }

}

DEF_TEST(Matrix, reporter) {
    SkMatrix    mat, inverse, iden1, iden2;

    mat.reset();
    mat.setTranslate(SK_Scalar1, SK_Scalar1);
    REPORTER_ASSERT(reporter, mat.invert(&inverse));
    iden1.setConcat(mat, inverse);
    REPORTER_ASSERT(reporter, is_identity(iden1));

    mat.setScale(SkIntToScalar(2), SkIntToScalar(4));
    REPORTER_ASSERT(reporter, mat.invert(&inverse));
    iden1.setConcat(mat, inverse);
    REPORTER_ASSERT(reporter, is_identity(iden1));
    test_flatten(reporter, mat);

    mat.setScale(SK_Scalar1/2, SkIntToScalar(2));
    REPORTER_ASSERT(reporter, mat.invert(&inverse));
    iden1.setConcat(mat, inverse);
    REPORTER_ASSERT(reporter, is_identity(iden1));
    test_flatten(reporter, mat);

    mat.setScale(SkIntToScalar(3), SkIntToScalar(5), SkIntToScalar(20), 0);
    mat.postRotate(SkIntToScalar(25));
    REPORTER_ASSERT(reporter, mat.invert(NULL));
    REPORTER_ASSERT(reporter, mat.invert(&inverse));
    iden1.setConcat(mat, inverse);
    REPORTER_ASSERT(reporter, is_identity(iden1));
    iden2.setConcat(inverse, mat);
    REPORTER_ASSERT(reporter, is_identity(iden2));
    test_flatten(reporter, mat);
    test_flatten(reporter, iden2);

    mat.setScale(0, SK_Scalar1);
    REPORTER_ASSERT(reporter, !mat.invert(NULL));
    REPORTER_ASSERT(reporter, !mat.invert(&inverse));
    mat.setScale(SK_Scalar1, 0);
    REPORTER_ASSERT(reporter, !mat.invert(NULL));
    REPORTER_ASSERT(reporter, !mat.invert(&inverse));

    // rectStaysRect test
    {
        static const struct {
            SkScalar    m00, m01, m10, m11;
            bool        mStaysRect;
        }
        gRectStaysRectSamples[] = {
            {          0,          0,          0,           0, false },
            {          0,          0,          0,  SK_Scalar1, false },
            {          0,          0, SK_Scalar1,           0, false },
            {          0,          0, SK_Scalar1,  SK_Scalar1, false },
            {          0, SK_Scalar1,          0,           0, false },
            {          0, SK_Scalar1,          0,  SK_Scalar1, false },
            {          0, SK_Scalar1, SK_Scalar1,           0, true },
            {          0, SK_Scalar1, SK_Scalar1,  SK_Scalar1, false },
            { SK_Scalar1,          0,          0,           0, false },
            { SK_Scalar1,          0,          0,  SK_Scalar1, true },
            { SK_Scalar1,          0, SK_Scalar1,           0, false },
            { SK_Scalar1,          0, SK_Scalar1,  SK_Scalar1, false },
            { SK_Scalar1, SK_Scalar1,          0,           0, false },
            { SK_Scalar1, SK_Scalar1,          0,  SK_Scalar1, false },
            { SK_Scalar1, SK_Scalar1, SK_Scalar1,           0, false },
            { SK_Scalar1, SK_Scalar1, SK_Scalar1,  SK_Scalar1, false }
        };

        for (size_t i = 0; i < SK_ARRAY_COUNT(gRectStaysRectSamples); i++) {
            SkMatrix    m;

            m.reset();
            m.set(SkMatrix::kMScaleX, gRectStaysRectSamples[i].m00);
            m.set(SkMatrix::kMSkewX,  gRectStaysRectSamples[i].m01);
            m.set(SkMatrix::kMSkewY,  gRectStaysRectSamples[i].m10);
            m.set(SkMatrix::kMScaleY, gRectStaysRectSamples[i].m11);
            REPORTER_ASSERT(reporter,
                    m.rectStaysRect() == gRectStaysRectSamples[i].mStaysRect);
        }
    }

    mat.reset();
    mat.set(SkMatrix::kMScaleX, SkIntToScalar(1));
    mat.set(SkMatrix::kMSkewX,  SkIntToScalar(2));
    mat.set(SkMatrix::kMTransX, SkIntToScalar(3));
    mat.set(SkMatrix::kMSkewY,  SkIntToScalar(4));
    mat.set(SkMatrix::kMScaleY, SkIntToScalar(5));
    mat.set(SkMatrix::kMTransY, SkIntToScalar(6));
    SkScalar affine[6];
    REPORTER_ASSERT(reporter, mat.asAffine(affine));

    #define affineEqual(e) affine[SkMatrix::kA##e] == mat.get(SkMatrix::kM##e)
    REPORTER_ASSERT(reporter, affineEqual(ScaleX));
    REPORTER_ASSERT(reporter, affineEqual(SkewY));
    REPORTER_ASSERT(reporter, affineEqual(SkewX));
    REPORTER_ASSERT(reporter, affineEqual(ScaleY));
    REPORTER_ASSERT(reporter, affineEqual(TransX));
    REPORTER_ASSERT(reporter, affineEqual(TransY));
    #undef affineEqual

    mat.set(SkMatrix::kMPersp1, SkScalarToPersp(SK_Scalar1 / 2));
    REPORTER_ASSERT(reporter, !mat.asAffine(affine));

    SkMatrix mat2;
    mat2.reset();
    mat.reset();
    SkScalar zero = 0;
    mat.set(SkMatrix::kMSkewX, -zero);
    REPORTER_ASSERT(reporter, are_equal(reporter, mat, mat2));

    mat2.reset();
    mat.reset();
    mat.set(SkMatrix::kMSkewX, SK_ScalarNaN);
    mat2.set(SkMatrix::kMSkewX, SK_ScalarNaN);
    REPORTER_ASSERT(reporter, !are_equal(reporter, mat, mat2));

    test_matrix_min_max_scale(reporter);
    test_matrix_preserve_shape(reporter);
    test_matrix_recttorect(reporter);
    test_matrix_decomposition(reporter);
    test_matrix_homogeneous(reporter);
}

DEF_TEST(Matrix_Concat, r) {
    SkMatrix a;
    a.setTranslate(10, 20);

    SkMatrix b;
    b.setScale(3, 5);

    SkMatrix expected;
    expected.setConcat(a,b);

    REPORTER_ASSERT(r, expected == SkMatrix::Concat(a, b));
}<|MERGE_RESOLUTION|>--- conflicted
+++ resolved
@@ -333,17 +333,8 @@
     for (int angle = 0; angle < 360; ++angle) {
         mat.reset();
         mat.setRotate(SkIntToScalar(angle));
-#ifndef SK_CPU_ARM64
         REPORTER_ASSERT(reporter, mat.isSimilarity());
-<<<<<<< HEAD
-#else
-        // 64-bit ARM devices built with -O2 and -ffp-contract=fast have a loss
-        // of precision and require that we have a higher tolerance
-        REPORTER_ASSERT(reporter, mat.isSimilarity(SK_ScalarNearlyZero + 0.00010113f));
-#endif
-=======
         REPORTER_ASSERT(reporter, mat.preservesRightAngles());
->>>>>>> 3f94fc67
     }
 
     // see if there are any accumulated precision issues
