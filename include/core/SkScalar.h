
/*
 * Copyright 2006 The Android Open Source Project
 *
 * Use of this source code is governed by a BSD-style license that can be
 * found in the LICENSE file.
 */


#ifndef SkScalar_DEFINED
#define SkScalar_DEFINED

#include "SkFixed.h"
#include "SkFloatingPoint.h"

/** \file SkScalar.h

    Types and macros for the data type SkScalar. This is the fractional numeric type
    that, depending on the compile-time flag SK_SCALAR_IS_FLOAT, may be implemented
    either as an IEEE float, or as a 16.16 SkFixed. The macros in this file are written
    to allow the calling code to manipulate SkScalar values without knowing which representation
    is in effect.
*/

#ifdef SK_SCALAR_IS_FLOAT

    /** SkScalar is our type for fractional values and coordinates. Depending on
        compile configurations, it is either represented as an IEEE float, or
        as a 16.16 fixed point integer.
    */
    typedef float   SkScalar;

    /** SK_Scalar1 is defined to be 1.0 represented as an SkScalar
    */
    #define SK_Scalar1              (1.0f)
    /** SK_Scalar1 is defined to be 1/2 represented as an SkScalar
    */
    #define SK_ScalarHalf           (0.5f)
    /** SK_ScalarInfinity is defined to be infinity as an SkScalar
    */
    #define SK_ScalarInfinity       SK_FloatInfinity
    /** SK_ScalarNegativeInfinity is defined to be negative infinity as an SkScalar
    */
    #define SK_ScalarNegativeInfinity       SK_FloatNegativeInfinity
    /** SK_ScalarMax is defined to be the largest value representable as an SkScalar
    */
    #define SK_ScalarMax            (3.402823466e+38f)
    /** SK_ScalarMin is defined to be the smallest value representable as an SkScalar
    */
    #define SK_ScalarMin            (-SK_ScalarMax)
    /** SK_ScalarNaN is defined to be 'Not a Number' as an SkScalar
    */
    #define SK_ScalarNaN            SK_FloatNaN
    /** SkScalarIsNaN(n) returns true if argument is not a number
    */
    static inline bool SkScalarIsNaN(float x) { return x != x; }

    /** Returns true if x is not NaN and not infinite */
    static inline bool SkScalarIsFinite(float x) {
        // We rely on the following behavior of infinities and nans
        // 0 * finite --> 0
        // 0 * infinity --> NaN
        // 0 * NaN --> NaN
        float prod = x * 0;
        // At this point, prod will either be NaN or 0
        // Therefore we can return (prod == prod) or (0 == prod).
        return prod == prod;
    }

<<<<<<< HEAD
#if defined(SK_DEBUG) && !defined(SK_BUILD_FOR_ANDROID)
    /** SkIntToScalar(n) returns its integer argument as an SkScalar
     *
     * If we're compiling in DEBUG mode, and can thus afford some extra runtime
     * cycles, check to make sure that the parameter passed in has not already
     * been converted to SkScalar.  (A double conversion like this is harmless
     * for SK_SCALAR_IS_FLOAT, but for SK_SCALAR_IS_FIXED this causes trouble.)
     *
     * Note that we need all of these method signatures to properly handle the
     * various types that we pass into SkIntToScalar() to date:
     * int, size_t, U8CPU, etc., even though what we really mean is "anything
     * but a float".
     */
    static inline float SkIntToScalar(signed int param) {
        return (float)param;
    }
    static inline float SkIntToScalar(unsigned int param) {
        return (float)param;
    }
    static inline float SkIntToScalar(signed long param) {
        return (float)param;
    }
    static inline float SkIntToScalar(unsigned long param) {
        return (float)param;
    }
    static inline float SkIntToScalar(float /* param */) {
        /* If the parameter passed into SkIntToScalar is a float,
         * one of two things has happened:
         * 1. the parameter was an SkScalar (which is typedef'd to float)
         * 2. the parameter was a float instead of an int
         *
         * Either way, it's not good.
         */
        SkDEBUGFAIL("looks like you passed an SkScalar into SkIntToScalar");
        return (float)0;
    }
#else  // not SK_DEBUG
=======
>>>>>>> 779bf8a9
    /** SkIntToScalar(n) returns its integer argument as an SkScalar
    */
    #define SkIntToScalar(n)        ((float)(n))
    /** SkFixedToScalar(n) returns its SkFixed argument as an SkScalar
    */
    #define SkFixedToScalar(x)      SkFixedToFloat(x)
    /** SkScalarToFixed(n) returns its SkScalar argument as an SkFixed
    */
    #define SkScalarToFixed(x)      SkFloatToFixed(x)

    #define SkScalarToFloat(n)      (n)
    #define SkFloatToScalar(n)      (n)

    #define SkScalarToDouble(n)      (double)(n)
    #define SkDoubleToScalar(n)      (float)(n)

    /** SkScalarFraction(x) returns the signed fractional part of the argument
    */
    #define SkScalarFraction(x)     sk_float_mod(x, 1.0f)

    #define SkScalarFloorToScalar(x)    sk_float_floor(x)
    #define SkScalarCeilToScalar(x)     sk_float_ceil(x)
    #define SkScalarRoundToScalar(x)    sk_float_floor((x) + 0.5f)

    #define SkScalarFloorToInt(x)       sk_float_floor2int(x)
    #define SkScalarCeilToInt(x)        sk_float_ceil2int(x)
    #define SkScalarRoundToInt(x)       sk_float_round2int(x)
    #define SkScalarTruncToInt(x)       static_cast<int>(x)

    /** Returns the absolute value of the specified SkScalar
    */
    #define SkScalarAbs(x)          sk_float_abs(x)
    /** Return x with the sign of y
     */
    #define SkScalarCopySign(x, y)  sk_float_copysign(x, y)
    /** Returns the value pinned between 0 and max inclusive
    */
    inline SkScalar SkScalarClampMax(SkScalar x, SkScalar max) {
        return x < 0 ? 0 : x > max ? max : x;
    }
    /** Returns the value pinned between min and max inclusive
    */
    inline SkScalar SkScalarPin(SkScalar x, SkScalar min, SkScalar max) {
        return x < min ? min : x > max ? max : x;
    }
    /** Returns the specified SkScalar squared (x*x)
    */
    inline SkScalar SkScalarSquare(SkScalar x) { return x * x; }
    /** Returns the product of two SkScalars
    */
    #define SkScalarMul(a, b)       ((float)(a) * (b))
    /** Returns the product of two SkScalars plus a third SkScalar
    */
    #define SkScalarMulAdd(a, b, c) ((float)(a) * (b) + (c))
    /** Returns the product of a SkScalar and an int rounded to the nearest integer value
    */
    #define SkScalarMulRound(a, b) SkScalarRound((float)(a) * (b))
    /** Returns the product of a SkScalar and an int promoted to the next larger int
    */
    #define SkScalarMulCeil(a, b) SkScalarCeil((float)(a) * (b))
    /** Returns the product of a SkScalar and an int truncated to the next smaller int
    */
    #define SkScalarMulFloor(a, b) SkScalarFloor((float)(a) * (b))
    /** Returns the quotient of two SkScalars (a/b)
    */
    #define SkScalarDiv(a, b)       ((float)(a) / (b))
    /** Returns the mod of two SkScalars (a mod b)
    */
    #define SkScalarMod(x,y)        sk_float_mod(x,y)
    /** Returns the product of the first two arguments, divided by the third argument
    */
    #define SkScalarMulDiv(a, b, c) ((float)(a) * (b) / (c))
    /** Returns the multiplicative inverse of the SkScalar (1/x)
    */
    #define SkScalarInvert(x)       (SK_Scalar1 / (x))
    #define SkScalarFastInvert(x)   (SK_Scalar1 / (x))
    /** Returns the square root of the SkScalar
    */
    #define SkScalarSqrt(x)         sk_float_sqrt(x)
    /** Returns b to the e
    */
    #define SkScalarPow(b, e)       sk_float_pow(b, e)
    /** Returns the average of two SkScalars (a+b)/2
    */
    #define SkScalarAve(a, b)       (((a) + (b)) * 0.5f)
    /** Returns the geometric mean of two SkScalars
    */
    #define SkScalarMean(a, b)      sk_float_sqrt((float)(a) * (b))
    /** Returns one half of the specified SkScalar
    */
    #define SkScalarHalf(a)         ((a) * 0.5f)

    #define SK_ScalarSqrt2          1.41421356f
    #define SK_ScalarPI             3.14159265f
    #define SK_ScalarTanPIOver8     0.414213562f
    #define SK_ScalarRoot2Over2     0.707106781f

    #define SkDegreesToRadians(degrees) ((degrees) * (SK_ScalarPI / 180))
    float SkScalarSinCos(SkScalar radians, SkScalar* cosValue);
    #define SkScalarSin(radians)    (float)sk_float_sin(radians)
    #define SkScalarCos(radians)    (float)sk_float_cos(radians)
    #define SkScalarTan(radians)    (float)sk_float_tan(radians)
    #define SkScalarASin(val)   (float)sk_float_asin(val)
    #define SkScalarACos(val)   (float)sk_float_acos(val)
    #define SkScalarATan2(y, x) (float)sk_float_atan2(y,x)
    #define SkScalarExp(x)  (float)sk_float_exp(x)
    #define SkScalarLog(x)  (float)sk_float_log(x)

    inline SkScalar SkMaxScalar(SkScalar a, SkScalar b) { return a > b ? a : b; }
    inline SkScalar SkMinScalar(SkScalar a, SkScalar b) { return a < b ? a : b; }

    static inline bool SkScalarIsInt(SkScalar x) {
        return x == (float)(int)x;
    }
#else
    typedef SkFixed SkScalar;

    #define SK_Scalar1              SK_Fixed1
    #define SK_ScalarHalf           SK_FixedHalf
    #define SK_ScalarInfinity           SK_FixedMax
    #define SK_ScalarNegativeInfinity   SK_FixedMin
    #define SK_ScalarMax            SK_FixedMax
    #define SK_ScalarMin            SK_FixedMin
    #define SK_ScalarNaN            SK_FixedNaN
    #define SkScalarIsNaN(x)        ((x) == SK_FixedNaN)
    #define SkScalarIsFinite(x)     ((x) != SK_FixedNaN)

    #define SkIntToScalar(n)        SkIntToFixed(n)
    #define SkFixedToScalar(x)      (x)
    #define SkScalarToFixed(x)      (x)
    #define SkScalarToFloat(n)  SkFixedToFloat(n)
    #define SkFloatToScalar(n)  SkFloatToFixed(n)

    #define SkScalarToDouble(n) SkFixedToDouble(n)
    #define SkDoubleToScalar(n) SkDoubleToFixed(n)
    #define SkScalarFraction(x)     SkFixedFraction(x)

    #define SkScalarFloorToScalar(x)    SkFixedFloorToFixed(x)
    #define SkScalarCeilToScalar(x)     SkFixedCeilToFixed(x)
    #define SkScalarRoundToScalar(x)    SkFixedRoundToFixed(x)

    #define SkScalarFloorToInt(x)       SkFixedFloorToInt(x)
    #define SkScalarCeilToInt(x)        SkFixedCeilToInt(x)
    #define SkScalarRoundToInt(x)       SkFixedRoundToInt(x)
    #define SkScalarTruncToInt(x)       (((x) < 0) ? SkScalarCeilToInt(x) : SkScalarFloorToInt(x))

    #define SkScalarAbs(x)          SkFixedAbs(x)
    #define SkScalarCopySign(x, y)  SkCopySign32(x, y)
    #define SkScalarClampMax(x, max) SkClampMax(x, max)
    #define SkScalarPin(x, min, max) SkPin32(x, min, max)
    #define SkScalarSquare(x)       SkFixedSquare(x)
    #define SkScalarMul(a, b)       SkFixedMul(a, b)
    #define SkScalarMulAdd(a, b, c) SkFixedMulAdd(a, b, c)
    #define SkScalarMulRound(a, b)  SkFixedMulCommon(a, b, SK_FixedHalf)
    #define SkScalarMulCeil(a, b)   SkFixedMulCommon(a, b, SK_Fixed1 - 1)
    #define SkScalarMulFloor(a, b)  SkFixedMulCommon(a, b, 0)
    #define SkScalarDiv(a, b)       SkFixedDiv(a, b)
    #define SkScalarMod(a, b)       SkFixedMod(a, b)
    #define SkScalarMulDiv(a, b, c) SkMulDiv(a, b, c)
    #define SkScalarInvert(x)       SkFixedInvert(x)
    #define SkScalarFastInvert(x)   SkFixedFastInvert(x)
    #define SkScalarSqrt(x)         SkFixedSqrt(x)
    #define SkScalarAve(a, b)       SkFixedAve(a, b)
    #define SkScalarMean(a, b)      SkFixedMean(a, b)
    #define SkScalarHalf(a)         ((a) >> 1)

    #define SK_ScalarSqrt2          SK_FixedSqrt2
    #define SK_ScalarPI             SK_FixedPI
    #define SK_ScalarTanPIOver8     SK_FixedTanPIOver8
    #define SK_ScalarRoot2Over2     SK_FixedRoot2Over2

    #define SkDegreesToRadians(degrees)     SkFractMul(degrees, SK_FractPIOver180)
    #define SkScalarSinCos(radians, cosPtr) SkFixedSinCos(radians, cosPtr)
    #define SkScalarSin(radians)    SkFixedSin(radians)
    #define SkScalarCos(radians)    SkFixedCos(radians)
    #define SkScalarTan(val)        SkFixedTan(val)
    #define SkScalarASin(val)       SkFixedASin(val)
    #define SkScalarACos(val)       SkFixedACos(val)
    #define SkScalarATan2(y, x)     SkFixedATan2(y,x)
    #define SkScalarExp(x)          SkFixedExp(x)
    #define SkScalarLog(x)          SkFixedLog(x)

    #define SkMaxScalar(a, b)       SkMax32(a, b)
    #define SkMinScalar(a, b)       SkMin32(a, b)

    static inline bool SkScalarIsInt(SkFixed x) {
        return 0 == (x & 0xffff);
    }
#endif

// DEPRECATED : use ToInt or ToScalar variant
#define SkScalarFloor(x)    SkScalarFloorToInt(x)
#define SkScalarCeil(x)     SkScalarCeilToInt(x)
#define SkScalarRound(x)    SkScalarRoundToInt(x)

/**
 *  Returns -1 || 0 || 1 depending on the sign of value:
 *  -1 if x < 0
 *   0 if x == 0
 *   1 if x > 0
 */
static inline int SkScalarSignAsInt(SkScalar x) {
    return x < 0 ? -1 : (x > 0);
}

// Scalar result version of above
static inline SkScalar SkScalarSignAsScalar(SkScalar x) {
    return x < 0 ? -SK_Scalar1 : ((x > 0) ? SK_Scalar1 : 0);
}

#define SK_ScalarNearlyZero         (SK_Scalar1 / (1 << 12))

static inline bool SkScalarNearlyZero(SkScalar x,
                                    SkScalar tolerance = SK_ScalarNearlyZero) {
    SkASSERT(tolerance >= 0);
    return SkScalarAbs(x) <= tolerance;
}

static inline bool SkScalarNearlyEqual(SkScalar x, SkScalar y,
                                     SkScalar tolerance = SK_ScalarNearlyZero) {
    SkASSERT(tolerance >= 0);
    return SkScalarAbs(x-y) <= tolerance;
}

/** Linearly interpolate between A and B, based on t.
    If t is 0, return A
    If t is 1, return B
    else interpolate.
    t must be [0..SK_Scalar1]
*/
static inline SkScalar SkScalarInterp(SkScalar A, SkScalar B, SkScalar t) {
    SkASSERT(t >= 0 && t <= SK_Scalar1);
    return A + SkScalarMul(B - A, t);
}

static inline SkScalar SkScalarLog2(SkScalar x) {
    static const SkScalar log2_conversion_factor = SkScalarDiv(1, SkScalarLog(2));

    return SkScalarMul(SkScalarLog(x), log2_conversion_factor);
}

/** Interpolate along the function described by (keys[length], values[length])
    for the passed searchKey.  SearchKeys outside the range keys[0]-keys[Length]
    clamp to the min or max value.  This function was inspired by a desire
    to change the multiplier for thickness in fakeBold; therefore it assumes
    the number of pairs (length) will be small, and a linear search is used.
    Repeated keys are allowed for discontinuous functions (so long as keys is
    monotonically increasing), and if key is the value of a repeated scalar in
    keys, the first one will be used.  However, that may change if a binary
    search is used.
*/
SkScalar SkScalarInterpFunc(SkScalar searchKey, const SkScalar keys[],
                            const SkScalar values[], int length);

/*
 *  Helper to compare an array of scalars.
 */
static inline bool SkScalarsEqual(const SkScalar a[], const SkScalar b[], int n) {
#ifdef SK_SCALAR_IS_FLOAT
    SkASSERT(n >= 0);
    for (int i = 0; i < n; ++i) {
        if (a[i] != b[i]) {
            return false;
        }
    }
    return true;
#else
    return 0 == memcmp(a, b, n * sizeof(SkScalar));
#endif
}

#endif<|MERGE_RESOLUTION|>--- conflicted
+++ resolved
@@ -67,46 +67,6 @@
         return prod == prod;
     }
 
-<<<<<<< HEAD
-#if defined(SK_DEBUG) && !defined(SK_BUILD_FOR_ANDROID)
-    /** SkIntToScalar(n) returns its integer argument as an SkScalar
-     *
-     * If we're compiling in DEBUG mode, and can thus afford some extra runtime
-     * cycles, check to make sure that the parameter passed in has not already
-     * been converted to SkScalar.  (A double conversion like this is harmless
-     * for SK_SCALAR_IS_FLOAT, but for SK_SCALAR_IS_FIXED this causes trouble.)
-     *
-     * Note that we need all of these method signatures to properly handle the
-     * various types that we pass into SkIntToScalar() to date:
-     * int, size_t, U8CPU, etc., even though what we really mean is "anything
-     * but a float".
-     */
-    static inline float SkIntToScalar(signed int param) {
-        return (float)param;
-    }
-    static inline float SkIntToScalar(unsigned int param) {
-        return (float)param;
-    }
-    static inline float SkIntToScalar(signed long param) {
-        return (float)param;
-    }
-    static inline float SkIntToScalar(unsigned long param) {
-        return (float)param;
-    }
-    static inline float SkIntToScalar(float /* param */) {
-        /* If the parameter passed into SkIntToScalar is a float,
-         * one of two things has happened:
-         * 1. the parameter was an SkScalar (which is typedef'd to float)
-         * 2. the parameter was a float instead of an int
-         *
-         * Either way, it's not good.
-         */
-        SkDEBUGFAIL("looks like you passed an SkScalar into SkIntToScalar");
-        return (float)0;
-    }
-#else  // not SK_DEBUG
-=======
->>>>>>> 779bf8a9
     /** SkIntToScalar(n) returns its integer argument as an SkScalar
     */
     #define SkIntToScalar(n)        ((float)(n))
