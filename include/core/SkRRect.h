/*
 * Copyright 2012 Google Inc.
 *
 * Use of this source code is governed by a BSD-style license that can be
 * found in the LICENSE file.
 */

#ifndef SkRRect_DEFINED
#define SkRRect_DEFINED

#include "SkRect.h"
#include "SkPoint.h"

class SkPath;

// Path forward:
//   core work
//      add validate method (all radii positive, all radii sums < rect size, etc.)
//      add contains(SkRect&)  - for clip stack
//      add contains(SkRRect&) - for clip stack
//      add heart rect computation (max rect inside RR)
//      add 9patch rect computation
//      add growToInclude(SkPath&)
//   analysis
//      use growToInclude to fit skp round rects & generate stats (RRs vs. real paths)
//      check on # of rectorus's the RRs could handle
//   rendering work
//      add entry points (clipRRect, drawRRect) - plumb down to SkDevice
//      update SkPath.addRRect() to take an SkRRect - only use quads
//          -- alternatively add addRRectToPath here
//      add GM and bench
//   clipping opt
//      update SkClipStack to perform logic with RRs
//   further out
//      add RR rendering shader to Ganesh (akin to cicle drawing code)
//          - only for simple RRs
//      detect and triangulate RRectorii rather than falling back to SW in Ganesh
//

/** \class SkRRect

    The SkRRect class represents a rounded rect with a potentially different
    radii for each corner. It does not have a constructor so must be
    initialized with one of the initialization functions (e.g., setEmpty,
    setRectRadii, etc.)

    This class is intended to roughly match CSS' border-*-*-radius capabilities.
    This means:
        If either of a corner's radii are 0 the corner will be square.
        Negative radii are not allowed (they are clamped to zero).
        If the corner curves overlap they will be proportionally reduced to fit.
*/
class SK_API SkRRect {
public:
    /**
     * Enum to capture the various possible subtypes of RR. Accessed
     * by type(). The subtypes become progressively less restrictive.
     */
    enum Type {
        // !< Internal indicator that the sub type must be computed.
        kUnknown_Type = -1,

        // !< The RR is empty
        kEmpty_Type,

        //!< The RR is actually a (non-empty) rect (i.e., at least one radius
        //!< at each corner is zero)
        kRect_Type,

        //!< The RR is actually a (non-empty) oval (i.e., all x radii are equal
        //!< and >= width/2 and all the y radii are equal and >= height/2
        kOval_Type,

        //!< The RR is non-empty and all the x radii are equal & all y radii
        //!< are equal but it is not an oval (i.e., there are lines between
        //!< the curves) nor a rect (i.e., both radii are non-zero)
        kSimple_Type,

        //!< A fully general (non-empty) RR. Some of the x and/or y radii are
        //!< different from the others and there must be one corner where
        //!< both radii are non-zero.
        kComplex_Type,
    };

    /**
     * Returns the RR's sub type.
     */
    Type getType() const {
        SkDEBUGCODE(this->validate();)

        if (kUnknown_Type == fType) {
            this->computeType();
        }
        SkASSERT(kUnknown_Type != fType);
        return fType;
    }

    Type type() const { return this->getType(); }

    inline bool isEmpty() const { return kEmpty_Type == this->getType(); }
    inline bool isRect() const { return kRect_Type == this->getType(); }
    inline bool isOval() const { return kOval_Type == this->getType(); }
    inline bool isSimple() const { return kSimple_Type == this->getType(); }
    inline bool isComplex() const { return kComplex_Type == this->getType(); }

    SkScalar width() const { return fRect.width(); }
    SkScalar height() const { return fRect.height(); }

    /**
     * Set this RR to the empty rectangle (0,0,0,0) with 0 x & y radii.
     */
    void setEmpty() {
        fRect.setEmpty();
        memset(fRadii, 0, sizeof(fRadii));
        fType = kEmpty_Type;

        SkDEBUGCODE(this->validate();)
    }

    /**
     * Set this RR to match the supplied rect. All radii will be 0.
     */
    void setRect(const SkRect& rect) {
        if (rect.isEmpty()) {
            this->setEmpty();
            return;
        }

        fRect = rect;
        memset(fRadii, 0, sizeof(fRadii));
        fType = kRect_Type;

        SkDEBUGCODE(this->validate();)
    }

    /**
     * Set this RR to match the supplied oval. All x radii will equal half the
     * width and all y radii will equal half the height.
     */
    void setOval(const SkRect& oval) {
        if (oval.isEmpty()) {
            this->setEmpty();
            return;
        }

        SkScalar xRad = SkScalarHalf(oval.width());
        SkScalar yRad = SkScalarHalf(oval.height());

        fRect = oval;
        for (int i = 0; i < 4; ++i) {
            fRadii[i].set(xRad, yRad);
        }
        fType = kOval_Type;

        SkDEBUGCODE(this->validate();)
    }

    /**
     * Initialize the RR with the same radii for all four corners.
     */
    void setRectXY(const SkRect& rect, SkScalar xRad, SkScalar yRad);

    /**
     * Initialize the RR with potentially different radii for all four corners.
     */
    void setRectRadii(const SkRect& rect, const SkVector radii[4]);

    // The radii are stored in UL, UR, LR, LL order.
    enum Corner {
        kUpperLeft_Corner,
        kUpperRight_Corner,
        kLowerRight_Corner,
        kLowerLeft_Corner
    };

    const SkRect& rect() const { return fRect; }
    const SkVector& radii(Corner corner) const { return fRadii[corner]; }
    const SkRect& getBounds() const { return fRect; }

    /**
     *  When a rrect is simple, all of its radii are equal. This returns one
     *  of those radii. This call requires the rrect to be non-complex.
     */
    const SkVector& getSimpleRadii() const {
        SkASSERT(!this->isComplex());
        return fRadii[0];
    }

    friend bool operator==(const SkRRect& a, const SkRRect& b) {
        return a.fRect == b.fRect &&
<<<<<<< HEAD
               SkScalarsEqual(SkTCast<const SkScalar*>(a.fRadii), SkTCast<const SkScalar*>(b.fRadii), 8);
=======
               SkScalarsEqual(a.fRadii[0].asScalars(),
                              b.fRadii[0].asScalars(), 8);
>>>>>>> e2022cc3
    }

    friend bool operator!=(const SkRRect& a, const SkRRect& b) {
        return a.fRect != b.fRect ||
<<<<<<< HEAD
               !SkScalarsEqual(SkTCast<const SkScalar*>(a.fRadii), SkTCast<const SkScalar*>(b.fRadii), 8);
=======
               !SkScalarsEqual(a.fRadii[0].asScalars(),
                               b.fRadii[0].asScalars(), 8);
>>>>>>> e2022cc3
    }

    /**
     *  Returns true if (p.fX,p.fY) is inside the RR, and the RR
     *  is not empty.
     *
     *  Contains treats the left and top differently from the right and bottom.
     *  The left and top coordinates of the RR are themselves considered
     *  to be inside, while the right and bottom are not. All the points on the
     *  edges of the corners are considered to be inside.
     */
    bool contains(const SkPoint& p) const {
        return contains(p.fX, p.fY);
    }

    /**
     *  Returns true if (x,y) is inside the RR, and the RR
     *  is not empty.
     *
     *  Contains treats the left and top differently from the right and bottom.
     *  The left and top coordinates of the RR are themselves considered
     *  to be inside, while the right and bottom are not. All the points on the
     *  edges of the corners are considered to be inside.
     */
    bool contains(SkScalar x, SkScalar y) const;

    /**
     *  Call inset on the bounds, and adjust the radii to reflect what happens
     *  in stroking: If the corner is sharp (no curvature), leave it alone,
     *  otherwise we grow/shrink the radii by the amount of the inset. If a
     *  given radius becomes negative, it is pinned to 0.
     *
     *  It is valid for dst == this.
     */
    void inset(SkScalar dx, SkScalar dy, SkRRect* dst) const;

    void inset(SkScalar dx, SkScalar dy) {
        this->inset(dx, dy, this);
    }

    /**
     *  Call outset on the bounds, and adjust the radii to reflect what happens
     *  in stroking: If the corner is sharp (no curvature), leave it alone,
     *  otherwise we grow/shrink the radii by the amount of the inset. If a
     *  given radius becomes negative, it is pinned to 0.
     *
     *  It is valid for dst == this.
     */
    void outset(SkScalar dx, SkScalar dy, SkRRect* dst) const {
        this->inset(-dx, -dy, dst);
    }
    void outset(SkScalar dx, SkScalar dy) {
        this->inset(-dx, -dy, this);
    }

    SkDEBUGCODE(void validate() const;)

    enum {
        kSizeInMemory = 12 * sizeof(SkScalar)
    };

    /**
     *  Write the rrect into the specified buffer. This is guaranteed to always
     *  write kSizeInMemory bytes, and that value is guaranteed to always be
     *  a multiple of 4. Return kSizeInMemory.
     */
    uint32_t writeToMemory(void* buffer) const;

    /**
     *  Read the rrect from the specified buffer. This is guaranteed to always
     *  read kSizeInMemory bytes, and that value is guaranteed to always be
     *  a multiple of 4. Return kSizeInMemory.
     */
    uint32_t readFromMemory(const void* buffer);

private:
    SkRect fRect;
    // Radii order is UL, UR, LR, LL. Use Corner enum to index into fRadii[]
    SkVector fRadii[4];
    mutable Type fType;
    // TODO: add padding so we can use memcpy for flattening and not copy
    // uninitialized data

    void computeType() const;

    // to access fRadii directly
    friend class SkPath;
};

#endif<|MERGE_RESOLUTION|>--- conflicted
+++ resolved
@@ -188,22 +188,14 @@
 
     friend bool operator==(const SkRRect& a, const SkRRect& b) {
         return a.fRect == b.fRect &&
-<<<<<<< HEAD
-               SkScalarsEqual(SkTCast<const SkScalar*>(a.fRadii), SkTCast<const SkScalar*>(b.fRadii), 8);
-=======
                SkScalarsEqual(a.fRadii[0].asScalars(),
                               b.fRadii[0].asScalars(), 8);
->>>>>>> e2022cc3
     }
 
     friend bool operator!=(const SkRRect& a, const SkRRect& b) {
         return a.fRect != b.fRect ||
-<<<<<<< HEAD
-               !SkScalarsEqual(SkTCast<const SkScalar*>(a.fRadii), SkTCast<const SkScalar*>(b.fRadii), 8);
-=======
                !SkScalarsEqual(a.fRadii[0].asScalars(),
                                b.fRadii[0].asScalars(), 8);
->>>>>>> e2022cc3
     }
 
     /**
