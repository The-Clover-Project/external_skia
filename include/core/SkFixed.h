--- conflicted
+++ resolved
@@ -138,33 +138,6 @@
             );
         return x;
     }
-<<<<<<< HEAD
-    inline SkFixed SkFixedMulAdd_arm(SkFixed x, SkFixed y, SkFixed a)
-    {
-        int32_t t;
-        asm("smull  %0, %3, %1, %4          \n"
-            "add    %0, %2, %0, lsr #16     \n"
-            "add    %0, %0, %3, lsl #16     \n"
-            : "=r"(x), "=&r"(y), "=&r"(a), "=r"(t)
-            : "%r"(x), "1"(y), "2"(a)
-            :
-            );
-        return x;
-    }
-    inline SkFixed SkFractMul_arm(SkFixed x, SkFixed y)
-    {
-        int32_t t;
-        asm("smull  %0, %2, %1, %3          \n"
-            "mov    %0, %0, lsr #30         \n"
-            "orr    %0, %0, %2, lsl #2      \n"
-            : "=r"(x), "=&r"(y), "=r"(t)
-            : "r"(x), "1"(y)
-            :
-            );
-        return x;
-    }
-=======
->>>>>>> a7692a9a
     #undef SkFixedMul
     #define SkFixedMul(x, y)        SkFixedMul_arm(x, y)
 
