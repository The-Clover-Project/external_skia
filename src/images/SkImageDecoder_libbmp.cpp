--- conflicted
+++ resolved
@@ -18,21 +18,13 @@
 class SkBMPImageDecoder : public SkImageDecoder {
 public:
     SkBMPImageDecoder() {}
-<<<<<<< HEAD
     
     virtual Format getFormat() const {
-=======
-
-    virtual Format getFormat() const SK_OVERRIDE {
->>>>>>> e2022cc3
         return kBMP_Format;
     }
 
 protected:
-    virtual bool onDecode(SkStream* stream, SkBitmap* bm, Mode mode) SK_OVERRIDE;
-
-private:
-    typedef SkImageDecoder INHERITED;
+    virtual bool onDecode(SkStream* stream, SkBitmap* bm, Mode mode);
 };
 
 ///////////////////////////////////////////////////////////////////////////////
@@ -41,7 +33,6 @@
 
 static SkImageDecoder* sk_libbmp_dfactory(SkStream* stream) {
     static const char kBmpMagic[] = { 'B', 'M' };
-<<<<<<< HEAD
     
     size_t len = stream->getLength();
     char buffer[sizeof(kBmpMagic)];
@@ -49,14 +40,6 @@
     if (len > sizeof(kBmpMagic) &&
             stream->read(buffer, sizeof(kBmpMagic)) == sizeof(kBmpMagic) &&
             !memcmp(buffer, kBmpMagic, sizeof(kBmpMagic))) {
-=======
-
-
-    char buffer[sizeof(kBmpMagic)];
-
-    if (stream->read(buffer, sizeof(kBmpMagic)) == sizeof(kBmpMagic) &&
-        !memcmp(buffer, kBmpMagic, sizeof(kBmpMagic))) {
->>>>>>> e2022cc3
         return SkNEW(SkBMPImageDecoder);
     }
     return NULL;
@@ -85,7 +68,7 @@
 
     int width() const { return fWidth; }
     int height() const { return fHeight; }
-    const uint8_t* rgb() const { return fRGB.begin(); }
+    uint8_t* rgb() const { return (uint8_t*)fRGB.begin(); }
 
 private:
     SkTDArray<uint8_t> fRGB;
@@ -137,19 +120,12 @@
         bm->setIsOpaque(true);
         return true;
     }
-<<<<<<< HEAD
 #ifdef SK_BUILD_FOR_ANDROID
-=======
->>>>>>> e2022cc3
     // No Bitmap reuse supported for this format
     if (!bm->isNull()) {
         return false;
     }
-<<<<<<< HEAD
 #endif
-=======
-
->>>>>>> e2022cc3
     bm->setConfig(config, sampler.scaledWidth(), sampler.scaledHeight());
     bm->setIsOpaque(true);
 
