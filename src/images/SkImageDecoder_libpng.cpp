
/*
 * Copyright 2006 The Android Open Source Project
 *
 * Use of this source code is governed by a BSD-style license that can be
 * found in the LICENSE file.
 */


#include "SkImageDecoder.h"
#include "SkImageEncoder.h"
#include "SkColor.h"
#include "SkColorPriv.h"
#include "SkDither.h"
#include "SkMath.h"
#include "SkScaledBitmapSampler.h"
#include "SkStream.h"
#include "SkTemplates.h"
#include "SkUtils.h"
#include "transform_scanline.h"

extern "C" {
#include "png.h"
}

class SkPNGImageIndex {
public:
    SkPNGImageIndex() {
        inputStream = NULL;
        png_ptr = NULL;
    }
    virtual ~SkPNGImageIndex() {
        if (png_ptr) {
            png_destroy_read_struct(&png_ptr, &info_ptr, png_infopp_NULL);
        }
        if (inputStream) {
            delete inputStream;
        }
    }
    png_structp png_ptr;
    png_infop info_ptr;
    SkStream *inputStream;
};

class SkPNGImageDecoder : public SkImageDecoder {
public:
    SkPNGImageDecoder() {
        index = NULL;
    }
    virtual Format getFormat() const {
        return kPNG_Format;
    }
    virtual ~SkPNGImageDecoder() {
        if (index) {
            delete index;
        }
    }

protected:
    virtual bool onBuildTileIndex(SkStream *stream,
             int *width, int *height);
    virtual bool onDecodeRegion(SkBitmap* bitmap, SkIRect region);
    virtual bool onDecode(SkStream* stream, SkBitmap* bm, Mode);

private:
    bool onDecodeInit(SkStream* stream, png_structp *png_ptrp,
            png_infop *info_ptrp);
    bool decodePalette(png_structp png_ptr, png_infop info_ptr,
        bool *hasAlphap, bool *reallyHasAlphap, SkColorTable **colorTablep);
    bool getBitmapConfig(png_structp png_ptr, png_infop info_ptr,
        SkBitmap::Config *config, bool *hasAlpha, bool *doDither,
        SkPMColor *theTranspColor);
    SkPNGImageIndex *index;
};

#ifndef png_jmpbuf
#  define png_jmpbuf(png_ptr) ((png_ptr)->jmpbuf)
#endif

#define PNG_BYTES_TO_CHECK 4

/* Automatically clean up after throwing an exception */
struct PNGAutoClean {
    PNGAutoClean(png_structp p, png_infop i): png_ptr(p), info_ptr(i) {}
    ~PNGAutoClean() {
        png_destroy_read_struct(&png_ptr, &info_ptr, png_infopp_NULL);
    }
private:
    png_structp png_ptr;
    png_infop info_ptr;
};

static void sk_read_fn(png_structp png_ptr, png_bytep data, png_size_t length) {
    SkStream* sk_stream = (SkStream*) png_ptr->io_ptr;
    size_t bytes = sk_stream->read(data, length);
    if (bytes != length) {
        png_error(png_ptr, "Read Error!");
    }
}

static void sk_seek_fn(png_structp png_ptr, png_uint_32 offset) {
    SkStream* sk_stream = (SkStream*) png_ptr->io_ptr;
    sk_stream->rewind();
    (void)sk_stream->skip(offset);
}

static int sk_read_user_chunk(png_structp png_ptr, png_unknown_chunkp chunk) {
    SkImageDecoder::Peeker* peeker =
                    (SkImageDecoder::Peeker*)png_get_user_chunk_ptr(png_ptr);
    // peek() returning true means continue decoding
    return peeker->peek((const char*)chunk->name, chunk->data, chunk->size) ?
            1 : -1;
}

static void sk_error_fn(png_structp png_ptr, png_const_charp msg) {
#if 0
    SkDebugf("------ png error %s\n", msg);
#endif
    longjmp(png_jmpbuf(png_ptr), 1);
}

static void skip_src_rows(png_structp png_ptr, uint8_t storage[], int count) {
    for (int i = 0; i < count; i++) {
        uint8_t* tmp = storage;
        png_read_rows(png_ptr, &tmp, png_bytepp_NULL, 1);
    }
}

static bool pos_le(int value, int max) {
    return value > 0 && value <= max;
}

static bool substituteTranspColor(SkBitmap* bm, SkPMColor match) {
    SkASSERT(bm->config() == SkBitmap::kARGB_8888_Config);
    
    bool reallyHasAlpha = false;

    for (int y = bm->height() - 1; y >= 0; --y) {
        SkPMColor* p = bm->getAddr32(0, y);
        for (int x = bm->width() - 1; x >= 0; --x) {
            if (match == *p) {
                *p = 0;
                reallyHasAlpha = true;
            }
            p += 1;
        }
    }
    return reallyHasAlpha;
}

static bool canUpscalePaletteToConfig(SkBitmap::Config dstConfig,
                                      bool srcHasAlpha) {
    switch (dstConfig) {
        case SkBitmap::kARGB_8888_Config:
        case SkBitmap::kARGB_4444_Config:
            return true;
        case SkBitmap::kRGB_565_Config:
            // only return true if the src is opaque (since 565 is opaque)
            return !srcHasAlpha;
        default:
            return false;
    }
}

// call only if color_type is PALETTE. Returns true if the ctable has alpha
static bool hasTransparencyInPalette(png_structp png_ptr, png_infop info_ptr) {
    png_bytep trans;
    int num_trans;

    if (png_get_valid(png_ptr, info_ptr, PNG_INFO_tRNS)) {
        png_get_tRNS(png_ptr, info_ptr, &trans, &num_trans, NULL);
        return num_trans > 0;
    }
    return false;
}

bool SkPNGImageDecoder::onDecodeInit(SkStream* sk_stream,
        png_structp *png_ptrp, png_infop *info_ptrp)
{
    /* Create and initialize the png_struct with the desired error handler
    * functions.  If you want to use the default stderr and longjump method,
    * you can supply NULL for the last three parameters.  We also supply the
    * the compiler header file version, so that we know if the application
    * was compiled with a compatible version of the library.  */
    png_structp png_ptr = png_create_read_struct(PNG_LIBPNG_VER_STRING,
        NULL, sk_error_fn, NULL);
    //   png_voidp user_error_ptr, user_error_fn, user_warning_fn);
    if (png_ptr == NULL) {
        return false;
    }
    *png_ptrp = png_ptr;

    /* Allocate/initialize the memory for image information. */
    png_infop info_ptr = png_create_info_struct(png_ptr);
    if (info_ptr == NULL) {
        png_destroy_read_struct(&png_ptr, png_infopp_NULL, png_infopp_NULL);
        return false;
    }
    *info_ptrp = info_ptr;

    /* Set error handling if you are using the setjmp/longjmp method (this is
    * the normal method of doing things with libpng).  REQUIRED unless you
    * set up your own error handlers in the png_create_read_struct() earlier.
    */
    if (setjmp(png_jmpbuf(png_ptr))) {
        return false;
    }

    /* If you are using replacement read functions, instead of calling
    * png_init_io() here you would call:
    */
    png_set_read_fn(png_ptr, (void *)sk_stream, sk_read_fn);
    png_set_seek_fn(png_ptr, sk_seek_fn);
    /* where user_io_ptr is a structure you want available to the callbacks */
    /* If we have already read some of the signature */
    // png_set_sig_bytes(png_ptr, 0 /* sig_read */ );

    // hookup our peeker so we can see any user-chunks the caller may be interested in
    png_set_keep_unknown_chunks(png_ptr, PNG_HANDLE_CHUNK_ALWAYS, (png_byte*)"", 0);
    if (this->getPeeker()) {
        png_set_read_user_chunk_fn(png_ptr, (png_voidp)this->getPeeker(), sk_read_user_chunk);
    }

    /* The call to png_read_info() gives us all of the information from the
    * PNG file before the first IDAT (image data chunk). */
    png_read_info(png_ptr, info_ptr);
    png_uint_32 origWidth, origHeight;
    int bit_depth, color_type, interlace_type;
    png_get_IHDR(png_ptr, info_ptr, &origWidth, &origHeight, &bit_depth,
            &color_type, &interlace_type, int_p_NULL, int_p_NULL);

    /* tell libpng to strip 16 bit/color files down to 8 bits/color */
    if (bit_depth == 16) {
        png_set_strip_16(png_ptr);
    }
    /* Extract multiple pixels with bit depths of 1, 2, and 4 from a single
     * byte into separate bytes (useful for paletted and grayscale images). */
    if (bit_depth < 8) {
        png_set_packing(png_ptr);
    }
    /* Expand grayscale images to the full 8 bits from 1, 2, or 4 bits/pixel */
    if (color_type == PNG_COLOR_TYPE_GRAY && bit_depth < 8) {
        png_set_gray_1_2_4_to_8(png_ptr);
    }

    /* Make a grayscale image into RGB. */
    if (color_type == PNG_COLOR_TYPE_GRAY ||
        color_type == PNG_COLOR_TYPE_GRAY_ALPHA) {
        png_set_gray_to_rgb(png_ptr);
    }
    return true;
}

bool SkPNGImageDecoder::onDecode(SkStream* sk_stream, SkBitmap* decodedBitmap,
                                 Mode mode) {
    png_structp png_ptr;
    png_infop info_ptr;

    if (onDecodeInit(sk_stream, &png_ptr, &info_ptr) == false) {
        return false;
    }

    if (setjmp(png_jmpbuf(png_ptr))) {
        return false;
    }

    PNGAutoClean autoClean(png_ptr, info_ptr);

    png_uint_32 origWidth, origHeight;
    int bit_depth, color_type, interlace_type;
    png_get_IHDR(png_ptr, info_ptr, &origWidth, &origHeight, &bit_depth,
            &color_type, &interlace_type, int_p_NULL, int_p_NULL);

    SkBitmap::Config    config;
    bool                hasAlpha = false;
    bool                doDither = this->getDitherImage();
    SkPMColor           theTranspColor = 0; // 0 tells us not to try to match

    if (getBitmapConfig(png_ptr, info_ptr, &config, &hasAlpha,
                &doDither, &theTranspColor) == false) {
        return false;
    }

    const int sampleSize = this->getSampleSize();
    SkScaledBitmapSampler sampler(origWidth, origHeight, sampleSize);

    decodedBitmap->lockPixels();
    void* rowptr = (void*) decodedBitmap->getPixels();
    bool reuseBitmap = (rowptr != NULL);
    decodedBitmap->unlockPixels();
    if (reuseBitmap && (sampler.scaledWidth() != decodedBitmap->width() ||
            sampler.scaledHeight() != decodedBitmap->height())) {
        // Dimensions must match
        return false;
    }

    if (!reuseBitmap) {
        decodedBitmap->setConfig(config, sampler.scaledWidth(),
                                 sampler.scaledHeight(), 0);
    }
    if (SkImageDecoder::kDecodeBounds_Mode == mode) {
        return true;
    }

    // from here down we are concerned with colortables and pixels

    // we track if we actually see a non-opaque pixels, since sometimes a PNG sets its colortype
    // to |= PNG_COLOR_MASK_ALPHA, but all of its pixels are in fact opaque. We care, since we
    // draw lots faster if we can flag the bitmap has being opaque
    bool reallyHasAlpha = false;
    SkColorTable* colorTable = NULL;

    if (color_type == PNG_COLOR_TYPE_PALETTE) {
        decodePalette(png_ptr, info_ptr, &hasAlpha,
                &reallyHasAlpha, &colorTable);
    }

    SkAutoUnref aur(colorTable);

    if (!reuseBitmap) {
        if (!this->allocPixelRef(decodedBitmap,
                                 SkBitmap::kIndex8_Config == config ?
                                    colorTable : NULL)) {
            return false;
        }
    }

    SkAutoLockPixels alp(*decodedBitmap);

    /* Add filler (or alpha) byte (before/after each RGB triplet) */
    if (color_type == PNG_COLOR_TYPE_RGB || color_type == PNG_COLOR_TYPE_GRAY) {
        png_set_filler(png_ptr, 0xff, PNG_FILLER_AFTER);
    }

    /* Turn on interlace handling.  REQUIRED if you are not using
    * png_read_image().  To see how to handle interlacing passes,
    * see the png_read_row() method below:
    */
    const int number_passes = interlace_type != PNG_INTERLACE_NONE ?
                        png_set_interlace_handling(png_ptr) : 1;

    /* Optional call to gamma correct and add the background to the palette
    * and update info structure.  REQUIRED if you are expecting libpng to
    * update the palette for you (ie you selected such a transform above).
    */
    png_read_update_info(png_ptr, info_ptr);

    if (SkBitmap::kIndex8_Config == config && 1 == sampleSize) {
        for (int i = 0; i < number_passes; i++) {
            for (png_uint_32 y = 0; y < origHeight; y++) {
                uint8_t* bmRow = decodedBitmap->getAddr8(0, y);
                png_read_rows(png_ptr, &bmRow, png_bytepp_NULL, 1);
            }
        }
    } else {
        SkScaledBitmapSampler::SrcConfig sc;
        int srcBytesPerPixel = 4;

        if (colorTable != NULL) {
            sc = SkScaledBitmapSampler::kIndex;
            srcBytesPerPixel = 1;
        } else if (hasAlpha) {
            sc = SkScaledBitmapSampler::kRGBA;
        } else {
            sc = SkScaledBitmapSampler::kRGBX;
        }

        /*  We have to pass the colortable explicitly, since we may have one
            even if our decodedBitmap doesn't, due to the request that we
            upscale png's palette to a direct model
         */
        SkAutoLockColors ctLock(colorTable);
        if (!sampler.begin(decodedBitmap, sc, doDither, ctLock.colors())) {
            return false;
        }
        const int height = decodedBitmap->height();

        if (number_passes > 1) {
            SkAutoMalloc storage(origWidth * origHeight * srcBytesPerPixel);
            uint8_t* base = (uint8_t*)storage.get();
            size_t rb = origWidth * srcBytesPerPixel;

            for (int i = 0; i < number_passes; i++) {
                uint8_t* row = base;
                for (png_uint_32 y = 0; y < origHeight; y++) {
                    uint8_t* bmRow = row;
                    png_read_rows(png_ptr, &bmRow, png_bytepp_NULL, 1);
                    row += rb;
                }
            }
            // now sample it
            base += sampler.srcY0() * rb;
            for (int y = 0; y < height; y++) {
                reallyHasAlpha |= sampler.next(base);
                base += sampler.srcDY() * rb;
            }
        } else {
            SkAutoMalloc storage(origWidth * srcBytesPerPixel);
            uint8_t* srcRow = (uint8_t*)storage.get();
            skip_src_rows(png_ptr, srcRow, sampler.srcY0());

            for (int y = 0; y < height; y++) {
                uint8_t* tmp = srcRow;
                png_read_rows(png_ptr, &tmp, png_bytepp_NULL, 1);
                reallyHasAlpha |= sampler.next(srcRow);
                if (y < height - 1) {
                    skip_src_rows(png_ptr, srcRow, sampler.srcDY() - 1);
                }
            }

            // skip the rest of the rows (if any)
            png_uint_32 read = (height - 1) * sampler.srcDY() +
                               sampler.srcY0() + 1;
            SkASSERT(read <= origHeight);
            skip_src_rows(png_ptr, srcRow, origHeight - read);
        }
    }

    /* read rest of file, and get additional chunks in info_ptr - REQUIRED */
    png_read_end(png_ptr, info_ptr);

    if (0 != theTranspColor) {
        reallyHasAlpha |= substituteTranspColor(decodedBitmap, theTranspColor);
    }
    decodedBitmap->setIsOpaque(!reallyHasAlpha);
    if (reuseBitmap) {
        decodedBitmap->notifyPixelsChanged();
    }
    return true;
}

bool SkPNGImageDecoder::onBuildTileIndex(SkStream* sk_stream, int *width,
        int *height) {
    png_structp png_ptr;
    png_infop   info_ptr;

    this->index = new SkPNGImageIndex();

    if (onDecodeInit(sk_stream, &png_ptr, &info_ptr) == false) {
        return false;
    }

    int bit_depth, color_type, interlace_type;
    png_uint_32 origWidth, origHeight;
    png_get_IHDR(png_ptr, info_ptr, &origWidth, &origHeight, &bit_depth,
            &color_type, &interlace_type, int_p_NULL, int_p_NULL);

    *width = origWidth;
    *height = origHeight;

    png_build_index(png_ptr);
    this->index->png_ptr = png_ptr;
    this->index->info_ptr = info_ptr;
    return true;
}

bool SkPNGImageDecoder::getBitmapConfig(png_structp png_ptr, png_infop info_ptr,
        SkBitmap::Config *configp, bool *hasAlphap, bool *doDitherp,
        SkPMColor *theTranspColorp) {
    png_uint_32 origWidth, origHeight;
    int bit_depth, color_type, interlace_type;
    png_get_IHDR(png_ptr, info_ptr, &origWidth, &origHeight, &bit_depth,
            &color_type, &interlace_type, int_p_NULL, int_p_NULL);

    // check for sBIT chunk data, in case we should disable dithering because
    // our data is not truely 8bits per component
    if (*doDitherp) {
#if 0
        SkDebugf("----- sBIT %d %d %d %d\n", info_ptr->sig_bit.red,
                 info_ptr->sig_bit.green, info_ptr->sig_bit.blue,
                 info_ptr->sig_bit.alpha);
#endif
        // 0 seems to indicate no information available
        if (pos_le(info_ptr->sig_bit.red, SK_R16_BITS) &&
                pos_le(info_ptr->sig_bit.green, SK_G16_BITS) &&
                pos_le(info_ptr->sig_bit.blue, SK_B16_BITS)) {
            *doDitherp = false;
        }
    }

    if (color_type == PNG_COLOR_TYPE_PALETTE) {
        bool paletteHasAlpha = hasTransparencyInPalette(png_ptr, info_ptr);
        *configp = this->getPrefConfig(kIndex_SrcDepth, paletteHasAlpha);
        // now see if we can upscale to their requested config
        if (!canUpscalePaletteToConfig(*configp, paletteHasAlpha)) {
            *configp = SkBitmap::kIndex8_Config;
        }
    } else {
        png_color_16p   transpColor = NULL;
        int             numTransp = 0;

        png_get_tRNS(png_ptr, info_ptr, NULL, &numTransp, &transpColor);

        bool valid = png_get_valid(png_ptr, info_ptr, PNG_INFO_tRNS);

        if (valid && numTransp == 1 && transpColor != NULL) {
            /*  Compute our transparent color, which we'll match against later.
                We don't really handle 16bit components properly here, since we
                do our compare *after* the values have been knocked down to 8bit
                which means we will find more matches than we should. The real
                fix seems to be to see the actual 16bit components, do the
                compare, and then knock it down to 8bits ourselves.
            */
            if (color_type & PNG_COLOR_MASK_COLOR) {
                if (16 == bit_depth) {
                    *theTranspColorp = SkPackARGB32(0xFF, transpColor->red >> 8,
                              transpColor->green >> 8, transpColor->blue >> 8);
                } else {
                    *theTranspColorp = SkPackARGB32(0xFF, transpColor->red,
                                      transpColor->green, transpColor->blue);
                }
            } else {    // gray
                if (16 == bit_depth) {
                    *theTranspColorp = SkPackARGB32(0xFF, transpColor->gray >> 8,
                              transpColor->gray >> 8, transpColor->gray >> 8);
                } else {
                    *theTranspColorp = SkPackARGB32(0xFF, transpColor->gray,
                                          transpColor->gray, transpColor->gray);
                }
            }
        }

        if (valid ||
                PNG_COLOR_TYPE_RGB_ALPHA == color_type ||
                PNG_COLOR_TYPE_GRAY_ALPHA == color_type) {
            *hasAlphap = true;
        }
        *configp = this->getPrefConfig(k32Bit_SrcDepth, *hasAlphap);
        // now match the request against our capabilities
        if (*hasAlphap) {
            if (*configp != SkBitmap::kARGB_4444_Config) {
                *configp = SkBitmap::kARGB_8888_Config;
            }
        } else {
            if (*configp != SkBitmap::kRGB_565_Config &&
                *configp != SkBitmap::kARGB_4444_Config) {
                *configp = SkBitmap::kARGB_8888_Config;
            }
        }
    }

    // sanity check for size
    {
        Sk64 size;
        size.setMul(origWidth, origHeight);
        if (size.isNeg() || !size.is32()) {
            return false;
        }
        // now check that if we are 4-bytes per pixel, we also don't overflow
        if (size.get32() > (0x7FFFFFFF >> 2)) {
            return false;
        }
    }

    if (!this->chooseFromOneChoice(*configp, origWidth, origHeight)) {
        return false;
    }
    return true;
}

bool SkPNGImageDecoder::decodePalette(png_structp png_ptr, png_infop info_ptr,
        bool *hasAlphap, bool *reallyHasAlphap, SkColorTable **colorTablep) {
    int num_palette;
    png_colorp palette;
    png_bytep trans;
    int num_trans;
    bool reallyHasAlpha = false;
    SkColorTable* colorTable = NULL;

    png_get_PLTE(png_ptr, info_ptr, &palette, &num_palette);

    /*  BUGGY IMAGE WORKAROUND

        We hit some images (e.g. fruit_.png) who contain bytes that are == colortable_count
        which is a problem since we use the byte as an index. To work around this we grow
        the colortable by 1 (if its < 256) and duplicate the last color into that slot.
        */
    int colorCount = num_palette + (num_palette < 256);

    colorTable = SkNEW_ARGS(SkColorTable, (colorCount));

    SkPMColor* colorPtr = colorTable->lockColors();
    if (png_get_valid(png_ptr, info_ptr, PNG_INFO_tRNS)) {
        png_get_tRNS(png_ptr, info_ptr, &trans, &num_trans, NULL);
        *hasAlphap = (num_trans > 0);
    } else {
        num_trans = 0;
        colorTable->setFlags(colorTable->getFlags() | SkColorTable::kColorsAreOpaque_Flag);
    }
    // check for bad images that might make us crash
    if (num_trans > num_palette) {
        num_trans = num_palette;
    }

    int index = 0;
    int transLessThanFF = 0;

    for (; index < num_trans; index++) {
        transLessThanFF |= (int)*trans - 0xFF;
        *colorPtr++ = SkPreMultiplyARGB(*trans++, palette->red, palette->green, palette->blue);
        palette++;
    }
    reallyHasAlpha |= (transLessThanFF < 0);

    for (; index < num_palette; index++) {
        *colorPtr++ = SkPackARGB32(0xFF, palette->red, palette->green, palette->blue);
        palette++;
    }

    // see BUGGY IMAGE WORKAROUND comment above
    if (num_palette < 256) {
        *colorPtr = colorPtr[-1];
    }
    colorTable->unlockColors(true);
    *colorTablep = colorTable;
    *reallyHasAlphap = reallyHasAlpha;
    return true;
}

bool SkPNGImageDecoder::onDecodeRegion(SkBitmap* bm, SkIRect region) {
    int i;
    png_structp png_ptr = this->index->png_ptr;
    png_infop info_ptr = this->index->info_ptr;
    if (setjmp(png_jmpbuf(png_ptr))) {
        return false;
    }

    png_uint_32 origWidth, origHeight;
    int bit_depth, color_type, interlace_type;
    png_get_IHDR(png_ptr, info_ptr, &origWidth, &origHeight, &bit_depth,
            &color_type, &interlace_type, int_p_NULL, int_p_NULL);

    SkIRect rect = SkIRect::MakeWH(origWidth, origHeight);

    if (!rect.intersect(region)) {
        // If the requested region is entirely outsides the image, just
        // returns false
        return false;
    }

    SkBitmap::Config    config;
    bool                hasAlpha = false;
    bool                doDither = this->getDitherImage();
    SkPMColor           theTranspColor = 0; // 0 tells us not to try to match

    if (getBitmapConfig(png_ptr, info_ptr, &config, &hasAlpha,
                &doDither, &theTranspColor) == false) {
        return false;
    }

    const int sampleSize = this->getSampleSize();
    SkScaledBitmapSampler sampler(origWidth, rect.height(), sampleSize);

    SkBitmap *decodedBitmap = new SkBitmap;
    SkAutoTDelete<SkBitmap> adb(decodedBitmap);

    decodedBitmap->setConfig(config, sampler.scaledWidth(),
                             sampler.scaledHeight(), 0);

    // from here down we are concerned with colortables and pixels

    // we track if we actually see a non-opaque pixels, since sometimes a PNG sets its colortype
    // to |= PNG_COLOR_MASK_ALPHA, but all of its pixels are in fact opaque. We care, since we
    // draw lots faster if we can flag the bitmap has being opaque
    bool reallyHasAlpha = false;
    SkColorTable* colorTable = NULL;

    if (color_type == PNG_COLOR_TYPE_PALETTE) {
        decodePalette(png_ptr, info_ptr, &hasAlpha,
                &reallyHasAlpha, &colorTable);
    }

    SkAutoUnref aur(colorTable);

    // Check ahead of time if the swap(dest, src) is possible in crop or not.
    // If yes, then we will stick to AllocPixelRef since it's cheaper with the swap happening.
    // If no, then we will use alloc to allocate pixels to prevent garbage collection.
    int w = rect.width() / sampleSize;
    int h = rect.height() / sampleSize;
    bool swapOnly = (rect == region) && (w == decodedBitmap->width()) &&
                    (h == decodedBitmap->height()) &&
                    ((0 - rect.x()) / sampleSize == 0) && bm->isNull();
    if (swapOnly) {
        if (!this->allocPixelRef(decodedBitmap,
                SkBitmap::kIndex8_Config == config ? colorTable : NULL)) {
            return false;
        }
    } else {
        if (!decodedBitmap->allocPixels(
            NULL, SkBitmap::kIndex8_Config == config ? colorTable : NULL)) {
            return false;
        }
    }
    SkAutoLockPixels alp(*decodedBitmap);

    /* Add filler (or alpha) byte (before/after each RGB triplet) */
    if (color_type == PNG_COLOR_TYPE_RGB || color_type == PNG_COLOR_TYPE_GRAY) {
        png_set_filler(png_ptr, 0xff, PNG_FILLER_AFTER);
    }

    /* Turn on interlace handling.  REQUIRED if you are not using
    * png_read_image().  To see how to handle interlacing passes,
    * see the png_read_row() method below:
    */
    const int number_passes = interlace_type != PNG_INTERLACE_NONE ?
                        png_set_interlace_handling(png_ptr) : 1;

    /* Optional call to gamma correct and add the background to the palette
    * and update info structure.  REQUIRED if you are expecting libpng to
    * update the palette for you (ie you selected such a transform above).
    */
    png_ptr->pass = 0;
    png_read_update_info(png_ptr, info_ptr);

    int actualTop = rect.fTop;

    if (SkBitmap::kIndex8_Config == config && 1 == sampleSize) {
        for (int i = 0; i < number_passes; i++) {
            png_configure_decoder(png_ptr, &actualTop, i);
            for (int j = 0; j < rect.fTop - actualTop; j++) {
                uint8_t* bmRow = decodedBitmap->getAddr8(0, 0);
                png_read_rows(png_ptr, &bmRow, png_bytepp_NULL, 1);
            }
            for (png_uint_32 y = 0; y < origHeight; y++) {
                uint8_t* bmRow = decodedBitmap->getAddr8(0, y);
                png_read_rows(png_ptr, &bmRow, png_bytepp_NULL, 1);
            }
        }
    } else {
        SkScaledBitmapSampler::SrcConfig sc;
        int srcBytesPerPixel = 4;

        if (colorTable != NULL) {
            sc = SkScaledBitmapSampler::kIndex;
            srcBytesPerPixel = 1;
        } else if (hasAlpha) {
            sc = SkScaledBitmapSampler::kRGBA;
        } else {
            sc = SkScaledBitmapSampler::kRGBX;
        }

        /*  We have to pass the colortable explicitly, since we may have one
            even if our decodedBitmap doesn't, due to the request that we
            upscale png's palette to a direct model
         */
        SkAutoLockColors ctLock(colorTable);
        if (!sampler.begin(decodedBitmap, sc, doDither, ctLock.colors())) {
            return false;
        }
        const int height = decodedBitmap->height();

        if (number_passes > 1) {
            SkAutoMalloc storage(origWidth * origHeight * srcBytesPerPixel);
            uint8_t* base = (uint8_t*)storage.get();
            size_t rb = origWidth * srcBytesPerPixel;

            for (int i = 0; i < number_passes; i++) {
                png_configure_decoder(png_ptr, &actualTop, i);
                for (int j = 0; j < rect.fTop - actualTop; j++) {
                    uint8_t* bmRow = (uint8_t*)decodedBitmap->getPixels();
                    png_read_rows(png_ptr, &bmRow, png_bytepp_NULL, 1);
                }
                uint8_t* row = base;
                for (png_uint_32 y = 0; y < rect.height(); y++) {
                    uint8_t* bmRow = row;
                    png_read_rows(png_ptr, &bmRow, png_bytepp_NULL, 1);
                    row += rb;
                }
            }
            // now sample it
            base += sampler.srcY0() * rb;
            for (int y = 0; y < height; y++) {
                reallyHasAlpha |= sampler.next(base);
                base += sampler.srcDY() * rb;
            }
        } else {
            SkAutoMalloc storage(origWidth * srcBytesPerPixel);
            uint8_t* srcRow = (uint8_t*)storage.get();

            png_configure_decoder(png_ptr, &actualTop, 0);
            skip_src_rows(png_ptr, srcRow, sampler.srcY0());

            for (int i = 0; i < rect.fTop - actualTop; i++) {
                uint8_t* bmRow = (uint8_t*)decodedBitmap->getPixels();
                png_read_rows(png_ptr, &bmRow, png_bytepp_NULL, 1);
            }
            for (int y = 0; y < height; y++) {
                uint8_t* tmp = srcRow;
                png_read_rows(png_ptr, &tmp, png_bytepp_NULL, 1);
                reallyHasAlpha |= sampler.next(srcRow);
                if (y < height - 1) {
                    skip_src_rows(png_ptr, srcRow, sampler.srcDY() - 1);
                }
            }
        }
    }
    if (swapOnly) {
        bm->swap(*decodedBitmap);
    } else {
        cropBitmap(bm, decodedBitmap, sampleSize, region.x(), region.y(),
                   region.width(), region.height(), 0, rect.y());
    }

    if (0 != theTranspColor) {
        reallyHasAlpha |= substituteTranspColor(decodedBitmap, theTranspColor);
    }
    decodedBitmap->setIsOpaque(!reallyHasAlpha);
    return true;
}

///////////////////////////////////////////////////////////////////////////////

#include "SkColorPriv.h"
#include "SkUnPreMultiply.h"

static void sk_write_fn(png_structp png_ptr, png_bytep data, png_size_t len) {
    SkWStream* sk_stream = (SkWStream*)png_ptr->io_ptr;
    if (!sk_stream->write(data, len)) {
        png_error(png_ptr, "sk_write_fn Error!");
    }
}

<<<<<<< HEAD
typedef void (*transform_scanline_proc)(const char* SK_RESTRICT src,
                                        int width, char* SK_RESTRICT dst);

static void transform_scanline_565(const char* SK_RESTRICT src, int width,
                                   char* SK_RESTRICT dst) {
    const uint16_t* SK_RESTRICT srcP = (const uint16_t*)src;    
    for (int i = 0; i < width; i++) {
        unsigned c = *srcP++;
        *dst++ = SkPacked16ToR32(c);
        *dst++ = SkPacked16ToG32(c);
        *dst++ = SkPacked16ToB32(c);
    }
}

static void transform_scanline_888(const char* SK_RESTRICT src, int width,
                                   char* SK_RESTRICT dst) {
    const SkPMColor* SK_RESTRICT srcP = (const SkPMColor*)src;    
    for (int i = 0; i < width; i++) {
        SkPMColor c = *srcP++;
        *dst++ = SkGetPackedR32(c);
        *dst++ = SkGetPackedG32(c);
        *dst++ = SkGetPackedB32(c);
    }
}

static void transform_scanline_444(const char* SK_RESTRICT src, int width,
                                   char* SK_RESTRICT dst) {
    const SkPMColor16* SK_RESTRICT srcP = (const SkPMColor16*)src;    
    for (int i = 0; i < width; i++) {
        SkPMColor16 c = *srcP++;
        *dst++ = SkPacked4444ToR32(c);
        *dst++ = SkPacked4444ToG32(c);
        *dst++ = SkPacked4444ToB32(c);
    }
}

static void transform_scanline_8888(const char* SK_RESTRICT src, int width,
                                    char* SK_RESTRICT dst) {
    const SkPMColor* SK_RESTRICT srcP = (const SkPMColor*)src;
    const SkUnPreMultiply::Scale* SK_RESTRICT table = 
                                              SkUnPreMultiply::GetScaleTable();

    for (int i = 0; i < width; i++) {
        SkPMColor c = *srcP++;
        unsigned a = SkGetPackedA32(c);
        unsigned r = SkGetPackedR32(c);
        unsigned g = SkGetPackedG32(c);
        unsigned b = SkGetPackedB32(c);

        if (0 != a && 255 != a) {
            SkUnPreMultiply::Scale scale = table[a];
            r = SkUnPreMultiply::ApplyScale(scale, r);
            g = SkUnPreMultiply::ApplyScale(scale, g);
            b = SkUnPreMultiply::ApplyScale(scale, b);
        }
        *dst++ = r;
        *dst++ = g;
        *dst++ = b;
        *dst++ = a;
    }
}

static void transform_scanline_4444(const char* SK_RESTRICT src, int width,
                                    char* SK_RESTRICT dst) {
    const SkPMColor16* SK_RESTRICT srcP = (const SkPMColor16*)src;
    const SkUnPreMultiply::Scale* SK_RESTRICT table = 
                                              SkUnPreMultiply::GetScaleTable();

    for (int i = 0; i < width; i++) {
        SkPMColor16 c = *srcP++;
        unsigned a = SkPacked4444ToA32(c);
        unsigned r = SkPacked4444ToR32(c);
        unsigned g = SkPacked4444ToG32(c);
        unsigned b = SkPacked4444ToB32(c);

        if (0 != a && 255 != a) {
            SkUnPreMultiply::Scale scale = table[a];
            r = SkUnPreMultiply::ApplyScale(scale, r);
            g = SkUnPreMultiply::ApplyScale(scale, g);
            b = SkUnPreMultiply::ApplyScale(scale, b);
        }
        *dst++ = r;
        *dst++ = g;
        *dst++ = b;
        *dst++ = a;
    }
}

static void transform_scanline_index8(const char* SK_RESTRICT src, int width,
                                      char* SK_RESTRICT dst) {
    memcpy(dst, src, width);
}

=======
>>>>>>> 363e546e
static transform_scanline_proc choose_proc(SkBitmap::Config config,
                                           bool hasAlpha) {
    // we don't care about search on alpha if we're kIndex8, since only the
    // colortable packing cares about that distinction, not the pixels
    if (SkBitmap::kIndex8_Config == config) {
        hasAlpha = false;   // we store false in the table entries for kIndex8
    }
    
    static const struct {
        SkBitmap::Config        fConfig;
        bool                    fHasAlpha;
        transform_scanline_proc fProc;
    } gMap[] = {
        { SkBitmap::kRGB_565_Config,    false,  transform_scanline_565 },
        { SkBitmap::kARGB_8888_Config,  false,  transform_scanline_888 },
        { SkBitmap::kARGB_8888_Config,  true,   transform_scanline_8888 },
        { SkBitmap::kARGB_4444_Config,  false,  transform_scanline_444 },
        { SkBitmap::kARGB_4444_Config,  true,   transform_scanline_4444 },
        { SkBitmap::kIndex8_Config,     false,  transform_scanline_memcpy },
    };

    for (int i = SK_ARRAY_COUNT(gMap) - 1; i >= 0; --i) {
        if (gMap[i].fConfig == config && gMap[i].fHasAlpha == hasAlpha) {
            return gMap[i].fProc;
        }
    }
    sk_throw();
    return NULL;
}

// return the minimum legal bitdepth (by png standards) for this many colortable
// entries. SkBitmap always stores in 8bits per pixel, but for colorcount <= 16,
// we can use fewer bits per in png
static int computeBitDepth(int colorCount) {
#if 0
    int bits = SkNextLog2(colorCount);
    SkASSERT(bits >= 1 && bits <= 8);
    // now we need bits itself to be a power of 2 (e.g. 1, 2, 4, 8)
    return SkNextPow2(bits);
#else
    // for the moment, we don't know how to pack bitdepth < 8
    return 8;
#endif
}

/*  Pack palette[] with the corresponding colors, and if hasAlpha is true, also
    pack trans[] and return the number of trans[] entries written. If hasAlpha
    is false, the return value will always be 0.
 
    Note: this routine takes care of unpremultiplying the RGB values when we
    have alpha in the colortable, since png doesn't support premul colors
*/
static inline int pack_palette(SkColorTable* ctable,
                               png_color* SK_RESTRICT palette,
                               png_byte* SK_RESTRICT trans, bool hasAlpha) {
    SkAutoLockColors alc(ctable);
    const SkPMColor* SK_RESTRICT colors = alc.colors();
    const int ctCount = ctable->count();
    int i, num_trans = 0;

    if (hasAlpha) {
        /*  first see if we have some number of fully opaque at the end of the
            ctable. PNG allows num_trans < num_palette, but all of the trans
            entries must come first in the palette. If I was smarter, I'd
            reorder the indices and ctable so that all non-opaque colors came
            first in the palette. But, since that would slow down the encode,
            I'm leaving the indices and ctable order as is, and just looking
            at the tail of the ctable for opaqueness.
        */
        num_trans = ctCount;
        for (i = ctCount - 1; i >= 0; --i) {
            if (SkGetPackedA32(colors[i]) != 0xFF) {
                break;
            }
            num_trans -= 1;
        }
        
        const SkUnPreMultiply::Scale* SK_RESTRICT table =
                                            SkUnPreMultiply::GetScaleTable();

        for (i = 0; i < num_trans; i++) {
            const SkPMColor c = *colors++;
            const unsigned a = SkGetPackedA32(c);
            const SkUnPreMultiply::Scale s = table[a];
            trans[i] = a;
            palette[i].red = SkUnPreMultiply::ApplyScale(s, SkGetPackedR32(c));
            palette[i].green = SkUnPreMultiply::ApplyScale(s,SkGetPackedG32(c));
            palette[i].blue = SkUnPreMultiply::ApplyScale(s, SkGetPackedB32(c));
        }        
        // now fall out of this if-block to use common code for the trailing
        // opaque entries
    }
    
    // these (remaining) entries are opaque
    for (i = num_trans; i < ctCount; i++) {
        SkPMColor c = *colors++;
        palette[i].red = SkGetPackedR32(c);
        palette[i].green = SkGetPackedG32(c);
        palette[i].blue = SkGetPackedB32(c);
    }
    return num_trans;
}

class SkPNGImageEncoder : public SkImageEncoder {
protected:
    virtual bool onEncode(SkWStream* stream, const SkBitmap& bm, int quality);
private:
    bool doEncode(SkWStream* stream, const SkBitmap& bm,
                  const bool& hasAlpha, int colorType,
                  int bitDepth, SkBitmap::Config config,
                  png_color_8& sig_bit);
};

bool SkPNGImageEncoder::onEncode(SkWStream* stream, const SkBitmap& bitmap,
                                 int /*quality*/) {
    SkBitmap::Config config = bitmap.getConfig();

    const bool hasAlpha = !bitmap.isOpaque();
    int colorType = PNG_COLOR_MASK_COLOR;
    int bitDepth = 8;   // default for color
    png_color_8 sig_bit;

    switch (config) {
        case SkBitmap::kIndex8_Config:
            colorType |= PNG_COLOR_MASK_PALETTE;
            // fall through to the ARGB_8888 case
        case SkBitmap::kARGB_8888_Config:
            sig_bit.red = 8;
            sig_bit.green = 8;
            sig_bit.blue = 8;
            sig_bit.alpha = 8;
            break;
        case SkBitmap::kARGB_4444_Config:
            sig_bit.red = 4;
            sig_bit.green = 4;
            sig_bit.blue = 4;
            sig_bit.alpha = 4;
            break;
        case SkBitmap::kRGB_565_Config:
            sig_bit.red = 5;
            sig_bit.green = 6;
            sig_bit.blue = 5;
            sig_bit.alpha = 0;
            break;
        default:
            return false;
    }
    
    if (hasAlpha) {
        // don't specify alpha if we're a palette, even if our ctable has alpha
        if (!(colorType & PNG_COLOR_MASK_PALETTE)) {
            colorType |= PNG_COLOR_MASK_ALPHA;
        }
    } else {
        sig_bit.alpha = 0;
    }
    
    SkAutoLockPixels alp(bitmap);
    // readyToDraw checks for pixels (and colortable if that is required)
    if (!bitmap.readyToDraw()) {
        return false;
    }

    // we must do this after we have locked the pixels
    SkColorTable* ctable = bitmap.getColorTable();
    if (NULL != ctable) {
        if (ctable->count() == 0) {
            return false;
        }
        // check if we can store in fewer than 8 bits
        bitDepth = computeBitDepth(ctable->count());
    }

    return doEncode(stream, bitmap, hasAlpha, colorType,
                    bitDepth, config, sig_bit);
}

bool SkPNGImageEncoder::doEncode(SkWStream* stream, const SkBitmap& bitmap,
                  const bool& hasAlpha, int colorType,
                  int bitDepth, SkBitmap::Config config,
                  png_color_8& sig_bit) {

    png_structp png_ptr;
    png_infop info_ptr;

    png_ptr = png_create_write_struct(PNG_LIBPNG_VER_STRING, NULL, sk_error_fn,
                                      NULL);
    if (NULL == png_ptr) {
        return false;
    }

    info_ptr = png_create_info_struct(png_ptr);
    if (NULL == info_ptr) {
        png_destroy_write_struct(&png_ptr,  png_infopp_NULL);
        return false;
    }

    /* Set error handling.  REQUIRED if you aren't supplying your own
    * error handling functions in the png_create_write_struct() call.
    */
    if (setjmp(png_jmpbuf(png_ptr))) {
        png_destroy_write_struct(&png_ptr, &info_ptr);
        return false;
    }

    png_set_write_fn(png_ptr, (void*)stream, sk_write_fn, png_flush_ptr_NULL);

    /* Set the image information here.  Width and height are up to 2^31,
    * bit_depth is one of 1, 2, 4, 8, or 16, but valid values also depend on
    * the color_type selected. color_type is one of PNG_COLOR_TYPE_GRAY,
    * PNG_COLOR_TYPE_GRAY_ALPHA, PNG_COLOR_TYPE_PALETTE, PNG_COLOR_TYPE_RGB,
    * or PNG_COLOR_TYPE_RGB_ALPHA.  interlace is either PNG_INTERLACE_NONE or
    * PNG_INTERLACE_ADAM7, and the compression_type and filter_type MUST
    * currently be PNG_COMPRESSION_TYPE_BASE and PNG_FILTER_TYPE_BASE. REQUIRED
    */

    png_set_IHDR(png_ptr, info_ptr, bitmap.width(), bitmap.height(),
                 bitDepth, colorType,
                 PNG_INTERLACE_NONE, PNG_COMPRESSION_TYPE_BASE,
                 PNG_FILTER_TYPE_BASE);

    // set our colortable/trans arrays if needed
    png_color paletteColors[256];
    png_byte trans[256];
    if (SkBitmap::kIndex8_Config == config) {
        SkColorTable* ct = bitmap.getColorTable();
        int numTrans = pack_palette(ct, paletteColors, trans, hasAlpha);
        png_set_PLTE(png_ptr, info_ptr, paletteColors, ct->count());
        if (numTrans > 0) {
            png_set_tRNS(png_ptr, info_ptr, trans, numTrans, NULL);
        }
    }

    png_set_sBIT(png_ptr, info_ptr, &sig_bit);
    png_write_info(png_ptr, info_ptr);

    const char* srcImage = (const char*)bitmap.getPixels();
    SkAutoSMalloc<1024> rowStorage(bitmap.width() << 2);
    char* storage = (char*)rowStorage.get();
    transform_scanline_proc proc = choose_proc(config, hasAlpha);

    for (int y = 0; y < bitmap.height(); y++) {
        png_bytep row_ptr = (png_bytep)storage;
        proc(srcImage, bitmap.width(), storage);
        png_write_rows(png_ptr, &row_ptr, 1);
        srcImage += bitmap.rowBytes();
    }

    png_write_end(png_ptr, info_ptr);

    /* clean up after the write, and free any memory allocated */
    png_destroy_write_struct(&png_ptr, &info_ptr);
    return true;
}

///////////////////////////////////////////////////////////////////////////////
DEFINE_DECODER_CREATOR(PNGImageDecoder);
DEFINE_ENCODER_CREATOR(PNGImageEncoder);
///////////////////////////////////////////////////////////////////////////////

#include "SkTRegistry.h"

#ifdef SK_ENABLE_LIBPNG
    SkImageDecoder* sk_libpng_dfactory(SkStream*);
    SkImageEncoder* sk_libpng_efactory(SkImageEncoder::Type);
#endif

SkImageDecoder* sk_libpng_dfactory(SkStream* stream) {
    char buf[PNG_BYTES_TO_CHECK];
    if (stream->read(buf, PNG_BYTES_TO_CHECK) == PNG_BYTES_TO_CHECK &&
        !png_sig_cmp((png_bytep) buf, (png_size_t)0, PNG_BYTES_TO_CHECK)) {
        return SkNEW(SkPNGImageDecoder);
    }
    return NULL;
}

SkImageEncoder* sk_libpng_efactory(SkImageEncoder::Type t) {
    return (SkImageEncoder::kPNG_Type == t) ? SkNEW(SkPNGImageEncoder) : NULL;
}

static SkTRegistry<SkImageEncoder*, SkImageEncoder::Type> gEReg(sk_libpng_efactory);
static SkTRegistry<SkImageDecoder*, SkStream*> gDReg(sk_libpng_dfactory);<|MERGE_RESOLUTION|>--- conflicted
+++ resolved
@@ -820,102 +820,6 @@
     }
 }
 
-<<<<<<< HEAD
-typedef void (*transform_scanline_proc)(const char* SK_RESTRICT src,
-                                        int width, char* SK_RESTRICT dst);
-
-static void transform_scanline_565(const char* SK_RESTRICT src, int width,
-                                   char* SK_RESTRICT dst) {
-    const uint16_t* SK_RESTRICT srcP = (const uint16_t*)src;    
-    for (int i = 0; i < width; i++) {
-        unsigned c = *srcP++;
-        *dst++ = SkPacked16ToR32(c);
-        *dst++ = SkPacked16ToG32(c);
-        *dst++ = SkPacked16ToB32(c);
-    }
-}
-
-static void transform_scanline_888(const char* SK_RESTRICT src, int width,
-                                   char* SK_RESTRICT dst) {
-    const SkPMColor* SK_RESTRICT srcP = (const SkPMColor*)src;    
-    for (int i = 0; i < width; i++) {
-        SkPMColor c = *srcP++;
-        *dst++ = SkGetPackedR32(c);
-        *dst++ = SkGetPackedG32(c);
-        *dst++ = SkGetPackedB32(c);
-    }
-}
-
-static void transform_scanline_444(const char* SK_RESTRICT src, int width,
-                                   char* SK_RESTRICT dst) {
-    const SkPMColor16* SK_RESTRICT srcP = (const SkPMColor16*)src;    
-    for (int i = 0; i < width; i++) {
-        SkPMColor16 c = *srcP++;
-        *dst++ = SkPacked4444ToR32(c);
-        *dst++ = SkPacked4444ToG32(c);
-        *dst++ = SkPacked4444ToB32(c);
-    }
-}
-
-static void transform_scanline_8888(const char* SK_RESTRICT src, int width,
-                                    char* SK_RESTRICT dst) {
-    const SkPMColor* SK_RESTRICT srcP = (const SkPMColor*)src;
-    const SkUnPreMultiply::Scale* SK_RESTRICT table = 
-                                              SkUnPreMultiply::GetScaleTable();
-
-    for (int i = 0; i < width; i++) {
-        SkPMColor c = *srcP++;
-        unsigned a = SkGetPackedA32(c);
-        unsigned r = SkGetPackedR32(c);
-        unsigned g = SkGetPackedG32(c);
-        unsigned b = SkGetPackedB32(c);
-
-        if (0 != a && 255 != a) {
-            SkUnPreMultiply::Scale scale = table[a];
-            r = SkUnPreMultiply::ApplyScale(scale, r);
-            g = SkUnPreMultiply::ApplyScale(scale, g);
-            b = SkUnPreMultiply::ApplyScale(scale, b);
-        }
-        *dst++ = r;
-        *dst++ = g;
-        *dst++ = b;
-        *dst++ = a;
-    }
-}
-
-static void transform_scanline_4444(const char* SK_RESTRICT src, int width,
-                                    char* SK_RESTRICT dst) {
-    const SkPMColor16* SK_RESTRICT srcP = (const SkPMColor16*)src;
-    const SkUnPreMultiply::Scale* SK_RESTRICT table = 
-                                              SkUnPreMultiply::GetScaleTable();
-
-    for (int i = 0; i < width; i++) {
-        SkPMColor16 c = *srcP++;
-        unsigned a = SkPacked4444ToA32(c);
-        unsigned r = SkPacked4444ToR32(c);
-        unsigned g = SkPacked4444ToG32(c);
-        unsigned b = SkPacked4444ToB32(c);
-
-        if (0 != a && 255 != a) {
-            SkUnPreMultiply::Scale scale = table[a];
-            r = SkUnPreMultiply::ApplyScale(scale, r);
-            g = SkUnPreMultiply::ApplyScale(scale, g);
-            b = SkUnPreMultiply::ApplyScale(scale, b);
-        }
-        *dst++ = r;
-        *dst++ = g;
-        *dst++ = b;
-        *dst++ = a;
-    }
-}
-
-static void transform_scanline_index8(const char* SK_RESTRICT src, int width,
-                                      char* SK_RESTRICT dst) {
-    memcpy(dst, src, width);
-}
-
-=======
->>>>>>> 363e546e
 static transform_scanline_proc choose_proc(SkBitmap::Config config,
                                            bool hasAlpha) {
     // we don't care about search on alpha if we're kIndex8, since only the
