
/*
 * Copyright 2006 The Android Open Source Project
 *
 * Use of this source code is governed by a BSD-style license that can be
 * found in the LICENSE file.
 */

#include "SkPaint.h"
#include "SkAnnotation.h"
#include "SkAutoKern.h"
#include "SkColorFilter.h"
#include "SkData.h"
#include "SkDeviceProperties.h"
#include "SkFontDescriptor.h"
#include "SkFontHost.h"
#include "SkGlyphCache.h"
#include "SkImageFilter.h"
#include "SkMaskFilter.h"
#include "SkMaskGamma.h"
#include "SkOrderedReadBuffer.h"
#include "SkOrderedWriteBuffer.h"
#include "SkPaintDefaults.h"
#include "SkPathEffect.h"
#include "SkRasterizer.h"
#include "SkScalar.h"
#include "SkScalerContext.h"
#include "SkShader.h"
#include "SkStringUtils.h"
#include "SkStroke.h"
#include "SkTextFormatParams.h"
#include "SkTextToPathIter.h"
#include "SkTypeface.h"
#include "SkXfermode.h"


// define this to get a printf for out-of-range parameter in setters
// e.g. setTextSize(-1)
//#define SK_REPORT_API_RANGE_CHECK

#ifdef SK_BUILD_FOR_ANDROID
#include "SkLanguage.h"
#define GEN_ID_INC                  fGenerationID++
#define GEN_ID_INC_EVAL(expression) if (expression) { fGenerationID++; }
#else
#define GEN_ID_INC
#define GEN_ID_INC_EVAL(expression)
#endif

SkPaint::SkPaint() {
    // since we may have padding, we zero everything so that our memcmp() call
    // in operator== will work correctly.
    // with this, we can skip 0 and null individual initializations
    sk_bzero(this, sizeof(*this));

#if 0   // not needed with the bzero call above
    fTypeface   = NULL;
    fTextSkewX  = 0;
    fPathEffect  = NULL;
    fShader      = NULL;
    fXfermode    = NULL;
    fMaskFilter  = NULL;
    fColorFilter = NULL;
    fRasterizer  = NULL;
    fLooper      = NULL;
    fImageFilter = NULL;
    fAnnotation  = NULL;
    fWidth      = 0;
#endif

    fTextSize   = SkPaintDefaults_TextSize;
    fTextScaleX = SK_Scalar1;
#ifdef SK_SUPPORT_HINTING_SCALE_FACTOR
    fHintingScaleFactor = SK_Scalar1;
#endif
    fColor      = SK_ColorBLACK;
    fMiterLimit = SkPaintDefaults_MiterLimit;
    fFlags      = SkPaintDefaults_Flags;
    fCapType    = kDefault_Cap;
    fJoinType   = kDefault_Join;
    fTextAlign  = kLeft_Align;
    fStyle      = kFill_Style;
    fTextEncoding = kUTF8_TextEncoding;
    fHinting    = SkPaintDefaults_Hinting;
    fPrivFlags  = 0;
#ifdef SK_BUILD_FOR_ANDROID
<<<<<<< HEAD
    fLanguage = SkLanguage();
    fFontVariant = kDefault_Variant;
=======
    new (&fPaintOptionsAndroid) SkPaintOptionsAndroid;
>>>>>>> 779bf8a9
    fGenerationID = 0;
#endif
}

SkPaint::SkPaint(const SkPaint& src) {
    memcpy(this, &src, sizeof(src));

    SkSafeRef(fTypeface);
    SkSafeRef(fPathEffect);
    SkSafeRef(fShader);
    SkSafeRef(fXfermode);
    SkSafeRef(fMaskFilter);
    SkSafeRef(fColorFilter);
    SkSafeRef(fRasterizer);
    SkSafeRef(fLooper);
    SkSafeRef(fImageFilter);
    SkSafeRef(fAnnotation);

#ifdef SK_BUILD_FOR_ANDROID
    new (&fPaintOptionsAndroid) SkPaintOptionsAndroid(src.fPaintOptionsAndroid);
#endif
}

SkPaint::~SkPaint() {
    SkSafeUnref(fTypeface);
    SkSafeUnref(fPathEffect);
    SkSafeUnref(fShader);
    SkSafeUnref(fXfermode);
    SkSafeUnref(fMaskFilter);
    SkSafeUnref(fColorFilter);
    SkSafeUnref(fRasterizer);
    SkSafeUnref(fLooper);
    SkSafeUnref(fImageFilter);
    SkSafeUnref(fAnnotation);
}

SkPaint& SkPaint::operator=(const SkPaint& src) {
    SkASSERT(&src);

    SkSafeRef(src.fTypeface);
    SkSafeRef(src.fPathEffect);
    SkSafeRef(src.fShader);
    SkSafeRef(src.fXfermode);
    SkSafeRef(src.fMaskFilter);
    SkSafeRef(src.fColorFilter);
    SkSafeRef(src.fRasterizer);
    SkSafeRef(src.fLooper);
    SkSafeRef(src.fImageFilter);
    SkSafeRef(src.fAnnotation);

    SkSafeUnref(fTypeface);
    SkSafeUnref(fPathEffect);
    SkSafeUnref(fShader);
    SkSafeUnref(fXfermode);
    SkSafeUnref(fMaskFilter);
    SkSafeUnref(fColorFilter);
    SkSafeUnref(fRasterizer);
    SkSafeUnref(fLooper);
    SkSafeUnref(fImageFilter);
    SkSafeUnref(fAnnotation);

#ifdef SK_BUILD_FOR_ANDROID
    fPaintOptionsAndroid.~SkPaintOptionsAndroid();

    uint32_t oldGenerationID = fGenerationID;
#endif
    memcpy(this, &src, sizeof(src));
#ifdef SK_BUILD_FOR_ANDROID
    fGenerationID = oldGenerationID + 1;

    new (&fPaintOptionsAndroid) SkPaintOptionsAndroid(src.fPaintOptionsAndroid);
#endif

    return *this;
}

bool operator==(const SkPaint& a, const SkPaint& b) {
#ifdef SK_BUILD_FOR_ANDROID
    //assumes that fGenerationID is the last field in the struct
    return !memcmp(&a, &b, SK_OFFSETOF(SkPaint, fGenerationID));
#else
    return !memcmp(&a, &b, sizeof(a));
#endif
}

void SkPaint::reset() {
    SkPaint init;

#ifdef SK_BUILD_FOR_ANDROID
    uint32_t oldGenerationID = fGenerationID;
#endif
    *this = init;
#ifdef SK_BUILD_FOR_ANDROID
    fGenerationID = oldGenerationID + 1;
#endif
}

#ifdef SK_BUILD_FOR_ANDROID
uint32_t SkPaint::getGenerationID() const {
    return fGenerationID;
}

void SkPaint::setGenerationID(uint32_t generationID) {
    fGenerationID = generationID;
}

unsigned SkPaint::getBaseGlyphCount(SkUnichar text) const {
    SkAutoGlyphCache autoCache(*this, NULL, NULL);
    SkGlyphCache* cache = autoCache.getCache();
    return cache->getBaseGlyphCount(text);
}

void SkPaint::setPaintOptionsAndroid(const SkPaintOptionsAndroid& options) {
    if (options != fPaintOptionsAndroid) {
        fPaintOptionsAndroid = options;
        GEN_ID_INC;
    }
}
#endif

void SkPaint::setHinting(Hinting hintingLevel) {
    GEN_ID_INC_EVAL((unsigned) hintingLevel != fHinting);
    fHinting = hintingLevel;
}

void SkPaint::setFlags(uint32_t flags) {
    GEN_ID_INC_EVAL(fFlags != flags);
    fFlags = flags;
}

void SkPaint::setAntiAlias(bool doAA) {
    this->setFlags(SkSetClearMask(fFlags, doAA, kAntiAlias_Flag));
}

void SkPaint::setDither(bool doDither) {
    this->setFlags(SkSetClearMask(fFlags, doDither, kDither_Flag));
}

void SkPaint::setSubpixelText(bool doSubpixel) {
    this->setFlags(SkSetClearMask(fFlags, doSubpixel, kSubpixelText_Flag));
}

void SkPaint::setLCDRenderText(bool doLCDRender) {
    this->setFlags(SkSetClearMask(fFlags, doLCDRender, kLCDRenderText_Flag));
}

void SkPaint::setEmbeddedBitmapText(bool doEmbeddedBitmapText) {
    this->setFlags(SkSetClearMask(fFlags, doEmbeddedBitmapText, kEmbeddedBitmapText_Flag));
}

void SkPaint::setAutohinted(bool useAutohinter) {
    this->setFlags(SkSetClearMask(fFlags, useAutohinter, kAutoHinting_Flag));
}

void SkPaint::setLinearText(bool doLinearText) {
    this->setFlags(SkSetClearMask(fFlags, doLinearText, kLinearText_Flag));
}

void SkPaint::setVerticalText(bool doVertical) {
    this->setFlags(SkSetClearMask(fFlags, doVertical, kVerticalText_Flag));
}

void SkPaint::setUnderlineText(bool doUnderline) {
    this->setFlags(SkSetClearMask(fFlags, doUnderline, kUnderlineText_Flag));
}

void SkPaint::setStrikeThruText(bool doStrikeThru) {
    this->setFlags(SkSetClearMask(fFlags, doStrikeThru, kStrikeThruText_Flag));
}

void SkPaint::setFakeBoldText(bool doFakeBold) {
    this->setFlags(SkSetClearMask(fFlags, doFakeBold, kFakeBoldText_Flag));
}

void SkPaint::setDevKernText(bool doDevKern) {
    this->setFlags(SkSetClearMask(fFlags, doDevKern, kDevKernText_Flag));
}

void SkPaint::setFilterBitmap(bool doFilter) {
    this->setFlags(SkSetClearMask(fFlags, doFilter, kFilterBitmap_Flag));
}

void SkPaint::setStyle(Style style) {
    if ((unsigned)style < kStyleCount) {
        GEN_ID_INC_EVAL((unsigned)style != fStyle);
        fStyle = style;
    } else {
#ifdef SK_REPORT_API_RANGE_CHECK
        SkDebugf("SkPaint::setStyle(%d) out of range\n", style);
#endif
    }
}

void SkPaint::setColor(SkColor color) {
    GEN_ID_INC_EVAL(color != fColor);
    fColor = color;
}

void SkPaint::setAlpha(U8CPU a) {
    this->setColor(SkColorSetARGB(a, SkColorGetR(fColor),
                                  SkColorGetG(fColor), SkColorGetB(fColor)));
}

void SkPaint::setARGB(U8CPU a, U8CPU r, U8CPU g, U8CPU b) {
    this->setColor(SkColorSetARGB(a, r, g, b));
}

void SkPaint::setStrokeWidth(SkScalar width) {
    if (width >= 0) {
        GEN_ID_INC_EVAL(width != fWidth);
        fWidth = width;
    } else {
#ifdef SK_REPORT_API_RANGE_CHECK
        SkDebugf("SkPaint::setStrokeWidth() called with negative value\n");
#endif
    }
}

void SkPaint::setStrokeMiter(SkScalar limit) {
    if (limit >= 0) {
        GEN_ID_INC_EVAL(limit != fMiterLimit);
        fMiterLimit = limit;
    } else {
#ifdef SK_REPORT_API_RANGE_CHECK
        SkDebugf("SkPaint::setStrokeMiter() called with negative value\n");
#endif
    }
}

void SkPaint::setStrokeCap(Cap ct) {
    if ((unsigned)ct < kCapCount) {
        GEN_ID_INC_EVAL((unsigned)ct != fCapType);
        fCapType = SkToU8(ct);
    } else {
#ifdef SK_REPORT_API_RANGE_CHECK
        SkDebugf("SkPaint::setStrokeCap(%d) out of range\n", ct);
#endif
    }
}

void SkPaint::setStrokeJoin(Join jt) {
    if ((unsigned)jt < kJoinCount) {
        GEN_ID_INC_EVAL((unsigned)jt != fJoinType);
        fJoinType = SkToU8(jt);
    } else {
#ifdef SK_REPORT_API_RANGE_CHECK
        SkDebugf("SkPaint::setStrokeJoin(%d) out of range\n", jt);
#endif
    }
}

///////////////////////////////////////////////////////////////////////////////

void SkPaint::setTextAlign(Align align) {
    if ((unsigned)align < kAlignCount) {
        GEN_ID_INC_EVAL((unsigned)align != fTextAlign);
        fTextAlign = SkToU8(align);
    } else {
#ifdef SK_REPORT_API_RANGE_CHECK
        SkDebugf("SkPaint::setTextAlign(%d) out of range\n", align);
#endif
    }
}

void SkPaint::setTextSize(SkScalar ts) {
    if (ts >= 0) {
        GEN_ID_INC_EVAL(ts != fTextSize);
        fTextSize = ts;
    } else {
#ifdef SK_REPORT_API_RANGE_CHECK
        SkDebugf("SkPaint::setTextSize() called with negative value\n");
#endif
    }
}

void SkPaint::setTextScaleX(SkScalar scaleX) {
    GEN_ID_INC_EVAL(scaleX != fTextScaleX);
    fTextScaleX = scaleX;
}

void SkPaint::setTextSkewX(SkScalar skewX) {
    GEN_ID_INC_EVAL(skewX != fTextSkewX);
    fTextSkewX = skewX;
}

#ifdef SK_SUPPORT_HINTING_SCALE_FACTOR
void SkPaint::setHintingScaleFactor(SkScalar hintingScaleFactor) {
    GEN_ID_INC_EVAL(hintingScaleFactor != fHintingScaleFactor);
    fHintingScaleFactor = hintingScaleFactor;
}
#endif

void SkPaint::setTextEncoding(TextEncoding encoding) {
    if ((unsigned)encoding <= kGlyphID_TextEncoding) {
        GEN_ID_INC_EVAL((unsigned)encoding != fTextEncoding);
        fTextEncoding = encoding;
    } else {
#ifdef SK_REPORT_API_RANGE_CHECK
        SkDebugf("SkPaint::setTextEncoding(%d) out of range\n", encoding);
#endif
    }
}

#ifdef SK_BUILD_FOR_ANDROID
void SkPaint::setLanguage(const SkLanguage& language) {
    if(fLanguage != language) {
        fLanguage = language;
        GEN_ID_INC;
    }
}

void SkPaint::setFontVariant(FontVariant fontVariant) {
    if ((unsigned)fontVariant <= kLast_Variant) {
        GEN_ID_INC_EVAL((unsigned)fontVariant != fFontVariant);
        fFontVariant = fontVariant;
    } else {
#ifdef SK_REPORT_API_RANGE_CHECK
        SkDebugf("SkPaint::setFontVariant(%d) out of range\n", fontVariant);
#endif
    }
}

#endif

///////////////////////////////////////////////////////////////////////////////

SkTypeface* SkPaint::setTypeface(SkTypeface* font) {
    SkRefCnt_SafeAssign(fTypeface, font);
    GEN_ID_INC;
    return font;
}

SkRasterizer* SkPaint::setRasterizer(SkRasterizer* r) {
    SkRefCnt_SafeAssign(fRasterizer, r);
    GEN_ID_INC;
    return r;
}

SkDrawLooper* SkPaint::setLooper(SkDrawLooper* looper) {
    SkRefCnt_SafeAssign(fLooper, looper);
    GEN_ID_INC;
    return looper;
}

SkImageFilter* SkPaint::setImageFilter(SkImageFilter* imageFilter) {
    SkRefCnt_SafeAssign(fImageFilter, imageFilter);
    GEN_ID_INC;
    return imageFilter;
}

SkAnnotation* SkPaint::setAnnotation(SkAnnotation* annotation) {
    SkRefCnt_SafeAssign(fAnnotation, annotation);
    GEN_ID_INC;

    bool isNoDraw = annotation && annotation->isNoDraw();
    fPrivFlags = SkSetClearMask(fPrivFlags, isNoDraw, kNoDrawAnnotation_PrivFlag);

    return annotation;
}

///////////////////////////////////////////////////////////////////////////////

#include "SkGlyphCache.h"
#include "SkUtils.h"

static void DetachDescProc(SkTypeface* typeface, const SkDescriptor* desc,
                           void* context) {
    *((SkGlyphCache**)context) = SkGlyphCache::DetachCache(typeface, desc);
}

#ifdef SK_BUILD_FOR_ANDROID
const SkGlyph& SkPaint::getUnicharMetrics(SkUnichar text,
                                          const SkMatrix* deviceMatrix) {
    SkGlyphCache* cache;
    descriptorProc(NULL, deviceMatrix, DetachDescProc, &cache, true);

    const SkGlyph& glyph = cache->getUnicharMetrics(text);

    SkGlyphCache::AttachCache(cache);
    return glyph;
}

const SkGlyph& SkPaint::getGlyphMetrics(uint16_t glyphId,
                                        const SkMatrix* deviceMatrix) {
    SkGlyphCache* cache;
    descriptorProc(NULL, deviceMatrix, DetachDescProc, &cache, true);

    const SkGlyph& glyph = cache->getGlyphIDMetrics(glyphId);

    SkGlyphCache::AttachCache(cache);
    return glyph;
}

const void* SkPaint::findImage(const SkGlyph& glyph,
                               const SkMatrix* deviceMatrix) {
    // See ::detachCache()
    SkGlyphCache* cache;
    descriptorProc(NULL, deviceMatrix, DetachDescProc, &cache, true);

    const void* image = cache->findImage(glyph);

    SkGlyphCache::AttachCache(cache);
    return image;
}
#endif

int SkPaint::textToGlyphs(const void* textData, size_t byteLength,
                          uint16_t glyphs[]) const {
    if (byteLength == 0) {
        return 0;
    }

    SkASSERT(textData != NULL);

    if (NULL == glyphs) {
        switch (this->getTextEncoding()) {
        case kUTF8_TextEncoding:
            return SkUTF8_CountUnichars((const char*)textData, byteLength);
        case kUTF16_TextEncoding:
            return SkUTF16_CountUnichars((const uint16_t*)textData,
                                         byteLength >> 1);
        case kUTF32_TextEncoding:
            return byteLength >> 2;
        case kGlyphID_TextEncoding:
            return byteLength >> 1;
        default:
            SkDEBUGFAIL("unknown text encoding");
        }
        return 0;
    }

    // if we get here, we have a valid glyphs[] array, so time to fill it in

    // handle this encoding before the setup for the glyphcache
    if (this->getTextEncoding() == kGlyphID_TextEncoding) {
        // we want to ignore the low bit of byteLength
        memcpy(glyphs, textData, byteLength >> 1 << 1);
        return byteLength >> 1;
    }

    SkAutoGlyphCache autoCache(*this, NULL, NULL);
    SkGlyphCache*    cache = autoCache.getCache();

    const char* text = (const char*)textData;
    const char* stop = text + byteLength;
    uint16_t*   gptr = glyphs;

    switch (this->getTextEncoding()) {
        case SkPaint::kUTF8_TextEncoding:
            while (text < stop) {
                *gptr++ = cache->unicharToGlyph(SkUTF8_NextUnichar(&text));
            }
            break;
        case SkPaint::kUTF16_TextEncoding: {
            const uint16_t* text16 = (const uint16_t*)text;
            const uint16_t* stop16 = (const uint16_t*)stop;
            while (text16 < stop16) {
                *gptr++ = cache->unicharToGlyph(SkUTF16_NextUnichar(&text16));
            }
            break;
        }
        case kUTF32_TextEncoding: {
            const int32_t* text32 = (const int32_t*)text;
            const int32_t* stop32 = (const int32_t*)stop;
            while (text32 < stop32) {
                *gptr++ = cache->unicharToGlyph(*text32++);
            }
            break;
        }
        default:
            SkDEBUGFAIL("unknown text encoding");
    }
    return gptr - glyphs;
}

bool SkPaint::containsText(const void* textData, size_t byteLength) const {
    if (0 == byteLength) {
        return true;
    }

    SkASSERT(textData != NULL);

    // handle this encoding before the setup for the glyphcache
    if (this->getTextEncoding() == kGlyphID_TextEncoding) {
        const uint16_t* glyphID = static_cast<const uint16_t*>(textData);
        size_t count = byteLength >> 1;
        for (size_t i = 0; i < count; i++) {
            if (0 == glyphID[i]) {
                return false;
            }
        }
        return true;
    }

    SkAutoGlyphCache autoCache(*this, NULL, NULL);
    SkGlyphCache*    cache = autoCache.getCache();

    switch (this->getTextEncoding()) {
        case SkPaint::kUTF8_TextEncoding: {
            const char* text = static_cast<const char*>(textData);
            const char* stop = text + byteLength;
            while (text < stop) {
                if (0 == cache->unicharToGlyph(SkUTF8_NextUnichar(&text))) {
                    return false;
                }
            }
            break;
        }
        case SkPaint::kUTF16_TextEncoding: {
            const uint16_t* text = static_cast<const uint16_t*>(textData);
            const uint16_t* stop = text + (byteLength >> 1);
            while (text < stop) {
                if (0 == cache->unicharToGlyph(SkUTF16_NextUnichar(&text))) {
                    return false;
                }
            }
            break;
        }
        case SkPaint::kUTF32_TextEncoding: {
            const int32_t* text = static_cast<const int32_t*>(textData);
            const int32_t* stop = text + (byteLength >> 2);
            while (text < stop) {
                if (0 == cache->unicharToGlyph(*text++)) {
                    return false;
                }
            }
            break;
        }
        default:
            SkDEBUGFAIL("unknown text encoding");
            return false;
    }
    return true;
}

void SkPaint::glyphsToUnichars(const uint16_t glyphs[], int count,
                               SkUnichar textData[]) const {
    if (count <= 0) {
        return;
    }

    SkASSERT(glyphs != NULL);
    SkASSERT(textData != NULL);

    SkAutoGlyphCache autoCache(*this, NULL, NULL);
    SkGlyphCache*    cache = autoCache.getCache();

    for (int index = 0; index < count; index++) {
        textData[index] = cache->glyphToUnichar(glyphs[index]);
    }
}

///////////////////////////////////////////////////////////////////////////////

static const SkGlyph& sk_getMetrics_utf8_next(SkGlyphCache* cache,
                                              const char** text) {
    SkASSERT(cache != NULL);
    SkASSERT(text != NULL);

    return cache->getUnicharMetrics(SkUTF8_NextUnichar(text));
}

static const SkGlyph& sk_getMetrics_utf8_prev(SkGlyphCache* cache,
                                              const char** text) {
    SkASSERT(cache != NULL);
    SkASSERT(text != NULL);

    return cache->getUnicharMetrics(SkUTF8_PrevUnichar(text));
}

static const SkGlyph& sk_getMetrics_utf16_next(SkGlyphCache* cache,
                                               const char** text) {
    SkASSERT(cache != NULL);
    SkASSERT(text != NULL);

    return cache->getUnicharMetrics(SkUTF16_NextUnichar((const uint16_t**)text));
}

static const SkGlyph& sk_getMetrics_utf16_prev(SkGlyphCache* cache,
                                               const char** text) {
    SkASSERT(cache != NULL);
    SkASSERT(text != NULL);

    return cache->getUnicharMetrics(SkUTF16_PrevUnichar((const uint16_t**)text));
}

static const SkGlyph& sk_getMetrics_utf32_next(SkGlyphCache* cache,
                                               const char** text) {
    SkASSERT(cache != NULL);
    SkASSERT(text != NULL);

    const int32_t* ptr = *(const int32_t**)text;
    SkUnichar uni = *ptr++;
    *text = (const char*)ptr;
    return cache->getUnicharMetrics(uni);
}

static const SkGlyph& sk_getMetrics_utf32_prev(SkGlyphCache* cache,
                                               const char** text) {
    SkASSERT(cache != NULL);
    SkASSERT(text != NULL);

    const int32_t* ptr = *(const int32_t**)text;
    SkUnichar uni = *--ptr;
    *text = (const char*)ptr;
    return cache->getUnicharMetrics(uni);
}

static const SkGlyph& sk_getMetrics_glyph_next(SkGlyphCache* cache,
                                               const char** text) {
    SkASSERT(cache != NULL);
    SkASSERT(text != NULL);

    const uint16_t* ptr = *(const uint16_t**)text;
    unsigned glyphID = *ptr;
    ptr += 1;
    *text = (const char*)ptr;
    return cache->getGlyphIDMetrics(glyphID);
}

static const SkGlyph& sk_getMetrics_glyph_prev(SkGlyphCache* cache,
                                               const char** text) {
    SkASSERT(cache != NULL);
    SkASSERT(text != NULL);

    const uint16_t* ptr = *(const uint16_t**)text;
    ptr -= 1;
    unsigned glyphID = *ptr;
    *text = (const char*)ptr;
    return cache->getGlyphIDMetrics(glyphID);
}

static const SkGlyph& sk_getAdvance_utf8_next(SkGlyphCache* cache,
                                              const char** text) {
    SkASSERT(cache != NULL);
    SkASSERT(text != NULL);

    return cache->getUnicharAdvance(SkUTF8_NextUnichar(text));
}

static const SkGlyph& sk_getAdvance_utf8_prev(SkGlyphCache* cache,
                                              const char** text) {
    SkASSERT(cache != NULL);
    SkASSERT(text != NULL);

    return cache->getUnicharAdvance(SkUTF8_PrevUnichar(text));
}

static const SkGlyph& sk_getAdvance_utf16_next(SkGlyphCache* cache,
                                               const char** text) {
    SkASSERT(cache != NULL);
    SkASSERT(text != NULL);

    return cache->getUnicharAdvance(SkUTF16_NextUnichar((const uint16_t**)text));
}

static const SkGlyph& sk_getAdvance_utf16_prev(SkGlyphCache* cache,
                                               const char** text) {
    SkASSERT(cache != NULL);
    SkASSERT(text != NULL);

    return cache->getUnicharAdvance(SkUTF16_PrevUnichar((const uint16_t**)text));
}

static const SkGlyph& sk_getAdvance_utf32_next(SkGlyphCache* cache,
                                               const char** text) {
    SkASSERT(cache != NULL);
    SkASSERT(text != NULL);

    const int32_t* ptr = *(const int32_t**)text;
    SkUnichar uni = *ptr++;
    *text = (const char*)ptr;
    return cache->getUnicharAdvance(uni);
}

static const SkGlyph& sk_getAdvance_utf32_prev(SkGlyphCache* cache,
                                               const char** text) {
    SkASSERT(cache != NULL);
    SkASSERT(text != NULL);

    const int32_t* ptr = *(const int32_t**)text;
    SkUnichar uni = *--ptr;
    *text = (const char*)ptr;
    return cache->getUnicharAdvance(uni);
}

static const SkGlyph& sk_getAdvance_glyph_next(SkGlyphCache* cache,
                                               const char** text) {
    SkASSERT(cache != NULL);
    SkASSERT(text != NULL);

    const uint16_t* ptr = *(const uint16_t**)text;
    unsigned glyphID = *ptr;
    ptr += 1;
    *text = (const char*)ptr;
    return cache->getGlyphIDAdvance(glyphID);
}

static const SkGlyph& sk_getAdvance_glyph_prev(SkGlyphCache* cache,
                                               const char** text) {
    SkASSERT(cache != NULL);
    SkASSERT(text != NULL);

    const uint16_t* ptr = *(const uint16_t**)text;
    ptr -= 1;
    unsigned glyphID = *ptr;
    *text = (const char*)ptr;
    return cache->getGlyphIDAdvance(glyphID);
}

SkMeasureCacheProc SkPaint::getMeasureCacheProc(TextBufferDirection tbd,
                                                bool needFullMetrics) const {
    static const SkMeasureCacheProc gMeasureCacheProcs[] = {
        sk_getMetrics_utf8_next,
        sk_getMetrics_utf16_next,
        sk_getMetrics_utf32_next,
        sk_getMetrics_glyph_next,

        sk_getMetrics_utf8_prev,
        sk_getMetrics_utf16_prev,
        sk_getMetrics_utf32_prev,
        sk_getMetrics_glyph_prev,

        sk_getAdvance_utf8_next,
        sk_getAdvance_utf16_next,
        sk_getAdvance_utf32_next,
        sk_getAdvance_glyph_next,

        sk_getAdvance_utf8_prev,
        sk_getAdvance_utf16_prev,
        sk_getAdvance_utf32_prev,
        sk_getAdvance_glyph_prev
    };

    unsigned index = this->getTextEncoding();

    if (kBackward_TextBufferDirection == tbd) {
        index += 4;
    }
    if (!needFullMetrics && !this->isDevKernText()) {
        index += 8;
    }

    SkASSERT(index < SK_ARRAY_COUNT(gMeasureCacheProcs));
    return gMeasureCacheProcs[index];
}

///////////////////////////////////////////////////////////////////////////////

static const SkGlyph& sk_getMetrics_utf8_00(SkGlyphCache* cache,
                                        const char** text, SkFixed, SkFixed) {
    SkASSERT(cache != NULL);
    SkASSERT(text != NULL);

    return cache->getUnicharMetrics(SkUTF8_NextUnichar(text));
}

static const SkGlyph& sk_getMetrics_utf8_xy(SkGlyphCache* cache,
                                    const char** text, SkFixed x, SkFixed y) {
    SkASSERT(cache != NULL);
    SkASSERT(text != NULL);

    return cache->getUnicharMetrics(SkUTF8_NextUnichar(text), x, y);
}

static const SkGlyph& sk_getMetrics_utf16_00(SkGlyphCache* cache,
                                        const char** text, SkFixed, SkFixed) {
    SkASSERT(cache != NULL);
    SkASSERT(text != NULL);

    return cache->getUnicharMetrics(SkUTF16_NextUnichar((const uint16_t**)text));
}

static const SkGlyph& sk_getMetrics_utf16_xy(SkGlyphCache* cache,
                                     const char** text, SkFixed x, SkFixed y) {
    SkASSERT(cache != NULL);
    SkASSERT(text != NULL);

    return cache->getUnicharMetrics(SkUTF16_NextUnichar((const uint16_t**)text),
                                    x, y);
}

static const SkGlyph& sk_getMetrics_utf32_00(SkGlyphCache* cache,
                                    const char** text, SkFixed, SkFixed) {
    SkASSERT(cache != NULL);
    SkASSERT(text != NULL);

    const int32_t* ptr = *(const int32_t**)text;
    SkUnichar uni = *ptr++;
    *text = (const char*)ptr;
    return cache->getUnicharMetrics(uni);
}

static const SkGlyph& sk_getMetrics_utf32_xy(SkGlyphCache* cache,
                                    const char** text, SkFixed x, SkFixed y) {
    SkASSERT(cache != NULL);
    SkASSERT(text != NULL);

    const int32_t* ptr = *(const int32_t**)text;
    SkUnichar uni = *--ptr;
    *text = (const char*)ptr;
    return cache->getUnicharMetrics(uni, x, y);
}

static const SkGlyph& sk_getMetrics_glyph_00(SkGlyphCache* cache,
                                         const char** text, SkFixed, SkFixed) {
    SkASSERT(cache != NULL);
    SkASSERT(text != NULL);

    const uint16_t* ptr = *(const uint16_t**)text;
    unsigned glyphID = *ptr;
    ptr += 1;
    *text = (const char*)ptr;
    return cache->getGlyphIDMetrics(glyphID);
}

static const SkGlyph& sk_getMetrics_glyph_xy(SkGlyphCache* cache,
                                     const char** text, SkFixed x, SkFixed y) {
    SkASSERT(cache != NULL);
    SkASSERT(text != NULL);

    const uint16_t* ptr = *(const uint16_t**)text;
    unsigned glyphID = *ptr;
    ptr += 1;
    *text = (const char*)ptr;
    return cache->getGlyphIDMetrics(glyphID, x, y);
}

SkDrawCacheProc SkPaint::getDrawCacheProc() const {
    static const SkDrawCacheProc gDrawCacheProcs[] = {
        sk_getMetrics_utf8_00,
        sk_getMetrics_utf16_00,
        sk_getMetrics_utf32_00,
        sk_getMetrics_glyph_00,

        sk_getMetrics_utf8_xy,
        sk_getMetrics_utf16_xy,
        sk_getMetrics_utf32_xy,
        sk_getMetrics_glyph_xy
    };

    unsigned index = this->getTextEncoding();
    if (fFlags & kSubpixelText_Flag) {
        index += 4;
    }

    SkASSERT(index < SK_ARRAY_COUNT(gDrawCacheProcs));
    return gDrawCacheProcs[index];
}

///////////////////////////////////////////////////////////////////////////////

class SkAutoRestorePaintTextSizeAndFrame {
public:
    SkAutoRestorePaintTextSizeAndFrame(const SkPaint* paint)
            : fPaint((SkPaint*)paint) {
#ifdef SK_BUILD_FOR_ANDROID
        fGenerationID = fPaint->getGenerationID();
#endif
        fTextSize = paint->getTextSize();
        fStyle = paint->getStyle();
        fPaint->setStyle(SkPaint::kFill_Style);
    }

    ~SkAutoRestorePaintTextSizeAndFrame() {
        fPaint->setStyle(fStyle);
        fPaint->setTextSize(fTextSize);
#ifdef SK_BUILD_FOR_ANDROID
        fPaint->setGenerationID(fGenerationID);
#endif
    }

private:
    SkPaint*        fPaint;
    SkScalar        fTextSize;
    SkPaint::Style  fStyle;
#ifdef SK_BUILD_FOR_ANDROID
    uint32_t        fGenerationID;
#endif
};

static void set_bounds(const SkGlyph& g, SkRect* bounds) {
    bounds->set(SkIntToScalar(g.fLeft),
                SkIntToScalar(g.fTop),
                SkIntToScalar(g.fLeft + g.fWidth),
                SkIntToScalar(g.fTop + g.fHeight));
}

// 64bits wide, with a 16bit bias. Useful when accumulating lots of 16.16 so
// we don't overflow along the way
typedef int64_t Sk48Dot16;

#ifdef SK_SCALAR_IS_FLOAT
    static inline float Sk48Dot16ToScalar(Sk48Dot16 x) {
        return (float) (x * 1.5258789e-5);   // x * (1 / 65536.0f)
    }
#else
    static inline SkFixed Sk48Dot16ToScalar(Sk48Dot16 x) {
        // just return the low 32bits
        return static_cast<SkFixed>(x);
    }
#endif

static void join_bounds_x(const SkGlyph& g, SkRect* bounds, Sk48Dot16 dx) {
    SkScalar sx = Sk48Dot16ToScalar(dx);
    bounds->join(SkIntToScalar(g.fLeft) + sx,
                 SkIntToScalar(g.fTop),
                 SkIntToScalar(g.fLeft + g.fWidth) + sx,
                 SkIntToScalar(g.fTop + g.fHeight));
}

static void join_bounds_y(const SkGlyph& g, SkRect* bounds, Sk48Dot16 dy) {
    SkScalar sy = Sk48Dot16ToScalar(dy);
    bounds->join(SkIntToScalar(g.fLeft),
                 SkIntToScalar(g.fTop) + sy,
                 SkIntToScalar(g.fLeft + g.fWidth),
                 SkIntToScalar(g.fTop + g.fHeight) + sy);
}

typedef void (*JoinBoundsProc)(const SkGlyph&, SkRect*, Sk48Dot16);

// xyIndex is 0 for fAdvanceX or 1 for fAdvanceY
static SkFixed advance(const SkGlyph& glyph, int xyIndex) {
    SkASSERT(0 == xyIndex || 1 == xyIndex);
    return (&glyph.fAdvanceX)[xyIndex];
}

SkScalar SkPaint::measure_text(SkGlyphCache* cache,
                               const char* text, size_t byteLength,
                               int* count, SkRect* bounds) const {
    SkASSERT(count);
    if (byteLength == 0) {
        *count = 0;
        if (bounds) {
            bounds->setEmpty();
        }
        return 0;
    }

    SkMeasureCacheProc glyphCacheProc;
    glyphCacheProc = this->getMeasureCacheProc(kForward_TextBufferDirection,
                                               NULL != bounds);

    int xyIndex;
    JoinBoundsProc joinBoundsProc;
    if (this->isVerticalText()) {
        xyIndex = 1;
        joinBoundsProc = join_bounds_y;
    } else {
        xyIndex = 0;
        joinBoundsProc = join_bounds_x;
    }

    int         n = 1;
    const char* stop = (const char*)text + byteLength;
    const SkGlyph* g = &glyphCacheProc(cache, &text);
    // our accumulated fixed-point advances might overflow 16.16, so we use
    // a 48.16 (64bit) accumulator, and then convert that to scalar at the
    // very end.
    Sk48Dot16 x = advance(*g, xyIndex);

    SkAutoKern  autokern;

    if (NULL == bounds) {
        if (this->isDevKernText()) {
            int rsb;
            for (; text < stop; n++) {
                rsb = g->fRsbDelta;
                g = &glyphCacheProc(cache, &text);
                x += SkAutoKern_AdjustF(rsb, g->fLsbDelta) + advance(*g, xyIndex);
            }
        } else {
            for (; text < stop; n++) {
                x += advance(glyphCacheProc(cache, &text), xyIndex);
            }
        }
    } else {
        set_bounds(*g, bounds);
        if (this->isDevKernText()) {
            int rsb;
            for (; text < stop; n++) {
                rsb = g->fRsbDelta;
                g = &glyphCacheProc(cache, &text);
                x += SkAutoKern_AdjustF(rsb, g->fLsbDelta);
                joinBoundsProc(*g, bounds, x);
                x += advance(*g, xyIndex);
            }
        } else {
            for (; text < stop; n++) {
                g = &glyphCacheProc(cache, &text);
                joinBoundsProc(*g, bounds, x);
                x += advance(*g, xyIndex);
            }
        }
    }
    SkASSERT(text == stop);

    *count = n;
    return Sk48Dot16ToScalar(x);
}

SkScalar SkPaint::measureText(const void* textData, size_t length,
                              SkRect* bounds, SkScalar zoom) const {
    const char* text = (const char*)textData;
    SkASSERT(text != NULL || length == 0);

    SkScalar                            scale = 0;
    SkAutoRestorePaintTextSizeAndFrame  restore(this);

    if (this->isLinearText()) {
        scale = fTextSize / kCanonicalTextSizeForPaths;
        // this gets restored by restore
        ((SkPaint*)this)->setTextSize(SkIntToScalar(kCanonicalTextSizeForPaths));
    }

    SkMatrix zoomMatrix, *zoomPtr = NULL;
    if (zoom) {
        zoomMatrix.setScale(zoom, zoom);
        zoomPtr = &zoomMatrix;
    }

    SkAutoGlyphCache    autoCache(*this, NULL, zoomPtr);
    SkGlyphCache*       cache = autoCache.getCache();

    SkScalar width = 0;

    if (length > 0) {
        int tempCount;

        width = this->measure_text(cache, text, length, &tempCount, bounds);
        if (scale) {
            width = SkScalarMul(width, scale);
            if (bounds) {
                bounds->fLeft = SkScalarMul(bounds->fLeft, scale);
                bounds->fTop = SkScalarMul(bounds->fTop, scale);
                bounds->fRight = SkScalarMul(bounds->fRight, scale);
                bounds->fBottom = SkScalarMul(bounds->fBottom, scale);
            }
        }
    } else if (bounds) {
        // ensure that even if we don't measure_text we still update the bounds
        bounds->setEmpty();
    }
    return width;
}

typedef bool (*SkTextBufferPred)(const char* text, const char* stop);

static bool forward_textBufferPred(const char* text, const char* stop) {
    return text < stop;
}

static bool backward_textBufferPred(const char* text, const char* stop) {
    return text > stop;
}

static SkTextBufferPred chooseTextBufferPred(SkPaint::TextBufferDirection tbd,
                                             const char** text, size_t length,
                                             const char** stop) {
    if (SkPaint::kForward_TextBufferDirection == tbd) {
        *stop = *text + length;
        return forward_textBufferPred;
    } else {
        // text should point to the end of the buffer, and stop to the beginning
        *stop = *text;
        *text += length;
        return backward_textBufferPred;
    }
}

size_t SkPaint::breakText(const void* textD, size_t length, SkScalar maxWidth,
                          SkScalar* measuredWidth,
                          TextBufferDirection tbd) const {
    if (0 == length || 0 >= maxWidth) {
        if (measuredWidth) {
            *measuredWidth = 0;
        }
        return 0;
    }

    if (0 == fTextSize) {
        if (measuredWidth) {
            *measuredWidth = 0;
        }
        return length;
    }

    SkASSERT(textD != NULL);
    const char* text = (const char*)textD;

    SkScalar                            scale = 0;
    SkAutoRestorePaintTextSizeAndFrame  restore(this);

    if (this->isLinearText()) {
        scale = fTextSize / kCanonicalTextSizeForPaths;
        maxWidth = SkScalarMulDiv(maxWidth, kCanonicalTextSizeForPaths, fTextSize);
        // this gets restored by restore
        ((SkPaint*)this)->setTextSize(SkIntToScalar(kCanonicalTextSizeForPaths));
    }

    SkAutoGlyphCache    autoCache(*this, NULL, NULL);
    SkGlyphCache*       cache = autoCache.getCache();

    SkMeasureCacheProc glyphCacheProc = this->getMeasureCacheProc(tbd, false);
    const char*      stop;
    SkTextBufferPred pred = chooseTextBufferPred(tbd, &text, length, &stop);
    const int        xyIndex = this->isVerticalText() ? 1 : 0;
    // use 64bits for our accumulator, to avoid overflowing 16.16
    Sk48Dot16        max = SkScalarToFixed(maxWidth);
    Sk48Dot16        width = 0;

    SkAutoKern  autokern;

    if (this->isDevKernText()) {
        int rsb = 0;
        while (pred(text, stop)) {
            const char* curr = text;
            const SkGlyph& g = glyphCacheProc(cache, &text);
            SkFixed x = SkAutoKern_AdjustF(rsb, g.fLsbDelta) + advance(g, xyIndex);
            if ((width += x) > max) {
                width -= x;
                text = curr;
                break;
            }
            rsb = g.fRsbDelta;
        }
    } else {
        while (pred(text, stop)) {
            const char* curr = text;
            SkFixed x = advance(glyphCacheProc(cache, &text), xyIndex);
            if ((width += x) > max) {
                width -= x;
                text = curr;
                break;
            }
        }
    }

    if (measuredWidth) {
        SkScalar scalarWidth = Sk48Dot16ToScalar(width);
        if (scale) {
            scalarWidth = SkScalarMul(scalarWidth, scale);
        }
        *measuredWidth = scalarWidth;
    }

    // return the number of bytes measured
    return (kForward_TextBufferDirection == tbd) ?
                text - stop + length : stop - text + length;
}

///////////////////////////////////////////////////////////////////////////////

static bool FontMetricsCacheProc(const SkGlyphCache* cache, void* context) {
    *(SkPaint::FontMetrics*)context = cache->getFontMetrics();
    return false;   // don't detach the cache
}

static void FontMetricsDescProc(SkTypeface* typeface, const SkDescriptor* desc,
                                void* context) {
    SkGlyphCache::VisitCache(typeface, desc, FontMetricsCacheProc, context);
}

SkScalar SkPaint::getFontMetrics(FontMetrics* metrics, SkScalar zoom) const {
    SkScalar                            scale = 0;
    SkAutoRestorePaintTextSizeAndFrame  restore(this);

    if (this->isLinearText()) {
        scale = fTextSize / kCanonicalTextSizeForPaths;
        // this gets restored by restore
        ((SkPaint*)this)->setTextSize(SkIntToScalar(kCanonicalTextSizeForPaths));
    }

    SkMatrix zoomMatrix, *zoomPtr = NULL;
    if (zoom) {
        zoomMatrix.setScale(zoom, zoom);
        zoomPtr = &zoomMatrix;
    }

    FontMetrics storage;
    if (NULL == metrics) {
        metrics = &storage;
    }

    this->descriptorProc(NULL, zoomPtr, FontMetricsDescProc, metrics, true);

    if (scale) {
        metrics->fTop = SkScalarMul(metrics->fTop, scale);
        metrics->fAscent = SkScalarMul(metrics->fAscent, scale);
        metrics->fDescent = SkScalarMul(metrics->fDescent, scale);
        metrics->fBottom = SkScalarMul(metrics->fBottom, scale);
        metrics->fLeading = SkScalarMul(metrics->fLeading, scale);
        metrics->fAvgCharWidth = SkScalarMul(metrics->fAvgCharWidth, scale);
        metrics->fXMin = SkScalarMul(metrics->fXMin, scale);
        metrics->fXMax = SkScalarMul(metrics->fXMax, scale);
        metrics->fXHeight = SkScalarMul(metrics->fXHeight, scale);
    }
    return metrics->fDescent - metrics->fAscent + metrics->fLeading;
}

///////////////////////////////////////////////////////////////////////////////

static void set_bounds(const SkGlyph& g, SkRect* bounds, SkScalar scale) {
    bounds->set(g.fLeft * scale,
                g.fTop * scale,
                (g.fLeft + g.fWidth) * scale,
                (g.fTop + g.fHeight) * scale);
}

int SkPaint::getTextWidths(const void* textData, size_t byteLength,
                           SkScalar widths[], SkRect bounds[]) const {
    if (0 == byteLength) {
        return 0;
    }

    SkASSERT(NULL != textData);

    if (NULL == widths && NULL == bounds) {
        return this->countText(textData, byteLength);
    }

    SkAutoRestorePaintTextSizeAndFrame  restore(this);
    SkScalar                            scale = 0;

    if (this->isLinearText()) {
        scale = fTextSize / kCanonicalTextSizeForPaths;
        // this gets restored by restore
        ((SkPaint*)this)->setTextSize(SkIntToScalar(kCanonicalTextSizeForPaths));
    }

    SkAutoGlyphCache    autoCache(*this, NULL, NULL);
    SkGlyphCache*       cache = autoCache.getCache();
    SkMeasureCacheProc  glyphCacheProc;
    glyphCacheProc = this->getMeasureCacheProc(kForward_TextBufferDirection,
                                               NULL != bounds);

    const char* text = (const char*)textData;
    const char* stop = text + byteLength;
    int         count = 0;
    const int   xyIndex = this->isVerticalText() ? 1 : 0;

    if (this->isDevKernText()) {
        // we adjust the widths returned here through auto-kerning
        SkAutoKern  autokern;
        SkFixed     prevWidth = 0;

        if (scale) {
            while (text < stop) {
                const SkGlyph& g = glyphCacheProc(cache, &text);
                if (widths) {
                    SkFixed  adjust = autokern.adjust(g);

                    if (count > 0) {
                        SkScalar w = SkFixedToScalar(prevWidth + adjust);
                        *widths++ = SkScalarMul(w, scale);
                    }
                    prevWidth = advance(g, xyIndex);
                }
                if (bounds) {
                    set_bounds(g, bounds++, scale);
                }
                ++count;
            }
            if (count > 0 && widths) {
                *widths = SkScalarMul(SkFixedToScalar(prevWidth), scale);
            }
        } else {
            while (text < stop) {
                const SkGlyph& g = glyphCacheProc(cache, &text);
                if (widths) {
                    SkFixed  adjust = autokern.adjust(g);

                    if (count > 0) {
                        *widths++ = SkFixedToScalar(prevWidth + adjust);
                    }
                    prevWidth = advance(g, xyIndex);
                }
                if (bounds) {
                    set_bounds(g, bounds++);
                }
                ++count;
            }
            if (count > 0 && widths) {
                *widths = SkFixedToScalar(prevWidth);
            }
        }
    } else {    // no devkern
        if (scale) {
            while (text < stop) {
                const SkGlyph& g = glyphCacheProc(cache, &text);
                if (widths) {
                    *widths++ = SkScalarMul(SkFixedToScalar(advance(g, xyIndex)),
                                            scale);
                }
                if (bounds) {
                    set_bounds(g, bounds++, scale);
                }
                ++count;
            }
        } else {
            while (text < stop) {
                const SkGlyph& g = glyphCacheProc(cache, &text);
                if (widths) {
                    *widths++ = SkFixedToScalar(advance(g, xyIndex));
                }
                if (bounds) {
                    set_bounds(g, bounds++);
                }
                ++count;
            }
        }
    }

    SkASSERT(text == stop);
    return count;
}

///////////////////////////////////////////////////////////////////////////////

#include "SkDraw.h"

void SkPaint::getTextPath(const void* textData, size_t length,
                          SkScalar x, SkScalar y, SkPath* path) const {
    SkASSERT(length == 0 || textData != NULL);

    const char* text = (const char*)textData;
    if (text == NULL || length == 0 || path == NULL) {
        return;
    }

    SkTextToPathIter    iter(text, length, *this, false);
    SkMatrix            matrix;
    SkScalar            prevXPos = 0;

    matrix.setScale(iter.getPathScale(), iter.getPathScale());
    matrix.postTranslate(x, y);
    path->reset();

    SkScalar        xpos;
    const SkPath*   iterPath;
    while (iter.next(&iterPath, &xpos)) {
        matrix.postTranslate(xpos - prevXPos, 0);
        if (iterPath) {
            path->addPath(*iterPath, matrix);
        }
        prevXPos = xpos;
    }
}

void SkPaint::getPosTextPath(const void* textData, size_t length,
                             const SkPoint pos[], SkPath* path) const {
    SkASSERT(length == 0 || textData != NULL);

    const char* text = (const char*)textData;
    if (text == NULL || length == 0 || path == NULL) {
        return;
    }

    SkTextToPathIter    iter(text, length, *this, false);
    SkMatrix            matrix;
    SkPoint             prevPos;
    prevPos.set(0, 0);

    matrix.setScale(iter.getPathScale(), iter.getPathScale());
    path->reset();

    unsigned int    i = 0;
    const SkPath*   iterPath;
    while (iter.next(&iterPath, NULL)) {
        matrix.postTranslate(pos[i].fX - prevPos.fX, pos[i].fY - prevPos.fY);
        if (iterPath) {
            path->addPath(*iterPath, matrix);
        }
        prevPos = pos[i];
        i++;
    }
}

static void add_flattenable(SkDescriptor* desc, uint32_t tag,
                            SkOrderedWriteBuffer* buffer) {
    buffer->writeToMemory(desc->addEntry(tag, buffer->size(), NULL));
}

// SkFontHost can override this choice in FilterRec()
static SkMask::Format computeMaskFormat(const SkPaint& paint) {
    uint32_t flags = paint.getFlags();

    // Antialiasing being disabled trumps all other settings.
    if (!(flags & SkPaint::kAntiAlias_Flag)) {
        return SkMask::kBW_Format;
    }

    if (flags & SkPaint::kLCDRenderText_Flag) {
        return SkMask::kLCD16_Format;
    }

    return SkMask::kA8_Format;
}

// if linear-text is on, then we force hinting to be off (since that's sort of
// the point of linear-text.
static SkPaint::Hinting computeHinting(const SkPaint& paint) {
    SkPaint::Hinting h = paint.getHinting();
    if (paint.isLinearText()) {
        h = SkPaint::kNo_Hinting;
    }
    return h;
}

// return true if the paint is just a single color (i.e. not a shader). If its
// a shader, then we can't compute a const luminance for it :(
static bool justAColor(const SkPaint& paint, SkColor* color) {
    if (paint.getShader()) {
        return false;
    }
    SkColor c = paint.getColor();
    if (paint.getColorFilter()) {
        c = paint.getColorFilter()->filterColor(c);
    }
    if (color) {
        *color = c;
    }
    return true;
}

static SkColor computeLuminanceColor(const SkPaint& paint) {
    SkColor c;
    if (!justAColor(paint, &c)) {
        c = SkColorSetRGB(0x7F, 0x80, 0x7F);
    }
    return c;
}

#define assert_byte(x)  SkASSERT(0 == ((x) >> 8))

// Beyond this size, LCD doesn't appreciably improve quality, but it always
// cost more RAM and draws slower, so we set a cap.
#ifndef SK_MAX_SIZE_FOR_LCDTEXT
    #define SK_MAX_SIZE_FOR_LCDTEXT    48
#endif

static bool tooBigForLCD(const SkScalerContext::Rec& rec) {
    SkScalar area = SkScalarMul(rec.fPost2x2[0][0], rec.fPost2x2[1][1]) -
                    SkScalarMul(rec.fPost2x2[1][0], rec.fPost2x2[0][1]);
    SkScalar size = SkScalarMul(area, rec.fTextSize);
    return SkScalarAbs(size) > SkIntToScalar(SK_MAX_SIZE_FOR_LCDTEXT);
}

/*
 *  Return the scalar with only limited fractional precision. Used to consolidate matrices
 *  that vary only slightly when we create our key into the font cache, since the font scaler
 *  typically returns the same looking resuts for tiny changes in the matrix.
 */
static SkScalar sk_relax(SkScalar x) {
#ifdef SK_SCALAR_IS_FLOAT
    int n = sk_float_round2int(x * 1024);
    return n / 1024.0f;
#else
    // round to the nearest 10 fractional bits
    return (x + (1 << 5)) & ~(1024 - 1);
#endif
}

void SkScalerContext::MakeRec(const SkPaint& paint,
                              const SkDeviceProperties* deviceProperties,
                              const SkMatrix* deviceMatrix,
                              Rec* rec) {
    SkASSERT(deviceMatrix == NULL || !deviceMatrix->hasPerspective());

    SkTypeface* typeface = paint.getTypeface();
    if (NULL == typeface) {
        typeface = SkTypeface::GetDefaultTypeface();
    }
    rec->fOrigFontID = typeface->uniqueID();
    rec->fFontID = rec->fOrigFontID;
    rec->fTextSize = paint.getTextSize();
    rec->fPreScaleX = paint.getTextScaleX();
    rec->fPreSkewX  = paint.getTextSkewX();
#ifdef SK_SUPPORT_HINTING_SCALE_FACTOR
    rec->fHintingScaleFactor = paint.getHintingScaleFactor();
#endif

    if (deviceMatrix) {
        rec->fPost2x2[0][0] = sk_relax(deviceMatrix->getScaleX());
        rec->fPost2x2[0][1] = sk_relax(deviceMatrix->getSkewX());
        rec->fPost2x2[1][0] = sk_relax(deviceMatrix->getSkewY());
        rec->fPost2x2[1][1] = sk_relax(deviceMatrix->getScaleY());
    } else {
        rec->fPost2x2[0][0] = rec->fPost2x2[1][1] = SK_Scalar1;
        rec->fPost2x2[0][1] = rec->fPost2x2[1][0] = 0;
    }

    SkPaint::Style  style = paint.getStyle();
    SkScalar        strokeWidth = paint.getStrokeWidth();

    unsigned flags = 0;

#ifdef SK_USE_FREETYPE_EMBOLDEN
    // It is possible that the SkTypeface used to draw glyphs has
    // different properties than the SkTypeface set in the SkPaint.
    // If we are asked to render bold text with a bold font, and are
    // forced to fall back to a font with normal weight for some
    // glyphs, we need to use fake bold to render those glyphs. In
    // order to do that, we set SkScalerContext's "embolden" flag
    // here if we are trying to draw bold text via any means, and
    // ignore it at the glyph outline generation stage if the font
    // actually being used is already bold.
    if (paint.isFakeBoldText() || (typeface && typeface->isBold())) {
        flags |= SkScalerContext::kEmbolden_Flag;
    }
#else
    if (paint.isFakeBoldText()) {
        SkScalar fakeBoldScale = SkScalarInterpFunc(paint.getTextSize(),
                                                    kStdFakeBoldInterpKeys,
                                                    kStdFakeBoldInterpValues,
                                                    kStdFakeBoldInterpLength);
        SkScalar extra = SkScalarMul(paint.getTextSize(), fakeBoldScale);

        if (style == SkPaint::kFill_Style) {
            style = SkPaint::kStrokeAndFill_Style;
            strokeWidth = extra;    // ignore paint's strokeWidth if it was "fill"
        } else {
            strokeWidth += extra;
        }
    }
#endif

    if (paint.isDevKernText()) {
        flags |= SkScalerContext::kDevKernText_Flag;
    }

    if (style != SkPaint::kFill_Style && strokeWidth > 0) {
        rec->fFrameWidth = strokeWidth;
        rec->fMiterLimit = paint.getStrokeMiter();
        rec->fStrokeJoin = SkToU8(paint.getStrokeJoin());

        if (style == SkPaint::kStrokeAndFill_Style) {
            flags |= SkScalerContext::kFrameAndFill_Flag;
        }
    } else {
        rec->fFrameWidth = 0;
        rec->fMiterLimit = 0;
        rec->fStrokeJoin = 0;
    }

    rec->fMaskFormat = SkToU8(computeMaskFormat(paint));

    SkDeviceProperties::Geometry geometry = deviceProperties
                                          ? deviceProperties->fGeometry
                                          : SkDeviceProperties::Geometry::MakeDefault();
    if (SkMask::kLCD16_Format == rec->fMaskFormat || SkMask::kLCD32_Format == rec->fMaskFormat) {
        if (!geometry.isOrientationKnown() || !geometry.isLayoutKnown() || tooBigForLCD(*rec)) {
            // eeek, can't support LCD
            rec->fMaskFormat = SkMask::kA8_Format;
        } else {
            if (SkDeviceProperties::Geometry::kVertical_Orientation == geometry.getOrientation()) {
                flags |= SkScalerContext::kLCD_Vertical_Flag;
            }
            if (SkDeviceProperties::Geometry::kBGR_Layout == geometry.getLayout()) {
                flags |= SkScalerContext::kLCD_BGROrder_Flag;
            }
        }
    }

    if (paint.isEmbeddedBitmapText()) {
        flags |= SkScalerContext::kEmbeddedBitmapText_Flag;
    }
    if (paint.isSubpixelText()) {
        flags |= SkScalerContext::kSubpixelPositioning_Flag;
    }
    if (paint.isAutohinted()) {
        flags |= SkScalerContext::kAutohinting_Flag;
    }
    if (paint.isVerticalText()) {
        flags |= SkScalerContext::kVertical_Flag;
    }
    if (paint.getFlags() & SkPaint::kGenA8FromLCD_Flag) {
        flags |= SkScalerContext::kGenA8FromLCD_Flag;
    }
    rec->fFlags = SkToU16(flags);

    // these modify fFlags, so do them after assigning fFlags
    rec->setHinting(computeHinting(paint));

    rec->setLuminanceColor(computeLuminanceColor(paint));

    if (NULL == deviceProperties) {
        rec->setDeviceGamma(SK_GAMMA_EXPONENT);
        rec->setPaintGamma(SK_GAMMA_EXPONENT);
    } else {
        rec->setDeviceGamma(deviceProperties->fGamma);

        //For now always set the paint gamma equal to the device gamma.
        //The math in SkMaskGamma can handle them being different,
        //but it requires superluminous masks when
        //Ex : deviceGamma(x) < paintGamma(x) and x is sufficiently large.
        rec->setPaintGamma(deviceProperties->fGamma);
    }

#ifdef SK_GAMMA_CONTRAST
    rec->setContrast(SK_GAMMA_CONTRAST);
#else
    /**
     * A value of 0.5 for SK_GAMMA_CONTRAST appears to be a good compromise.
     * With lower values small text appears washed out (though correctly so).
     * With higher values lcd fringing is worse and the smoothing effect of
     * partial coverage is diminished.
     */
    rec->setContrast(SkFloatToScalar(0.5f));
#endif

    rec->fReservedAlign = 0;
    
#ifdef SK_BUILD_FOR_ANDROID
    rec->fLanguage = paint.getLanguage();
    rec->fFontVariant = paint.getFontVariant();
#endif //SK_BUILD_FOR_ANDROID

    /*  Allow the fonthost to modify our rec before we use it as a key into the
        cache. This way if we're asking for something that they will ignore,
        they can modify our rec up front, so we don't create duplicate cache
        entries.
     */
    typeface->onFilterRec(rec);

    // be sure to call PostMakeRec(rec) before you actually use it!
}

/**
 * In order to call cachedDeviceLuminance, cachedPaintLuminance, or
 * cachedMaskGamma the caller must hold the gMaskGammaCacheMutex and continue
 * to hold it until the returned pointer is refed or forgotten.
 */
SK_DECLARE_STATIC_MUTEX(gMaskGammaCacheMutex);

static SkMaskGamma* gLinearMaskGamma = NULL;
static SkMaskGamma* gMaskGamma = NULL;
static SkScalar gContrast = SK_ScalarMin;
static SkScalar gPaintGamma = SK_ScalarMin;
static SkScalar gDeviceGamma = SK_ScalarMin;
/**
 * The caller must hold the gMaskGammaCacheMutex and continue to hold it until
 * the returned SkMaskGamma pointer is refed or forgotten.
 */
static const SkMaskGamma& cachedMaskGamma(SkScalar contrast, SkScalar paintGamma, SkScalar deviceGamma) {
    if (0 == contrast && SK_Scalar1 == paintGamma && SK_Scalar1 == deviceGamma) {
        if (NULL == gLinearMaskGamma) {
            gLinearMaskGamma = SkNEW(SkMaskGamma);
        }
        return *gLinearMaskGamma;
    }
    if (gContrast != contrast || gPaintGamma != paintGamma || gDeviceGamma != deviceGamma) {
        SkSafeUnref(gMaskGamma);
        gMaskGamma = SkNEW_ARGS(SkMaskGamma, (contrast, paintGamma, deviceGamma));
        gContrast = contrast;
        gPaintGamma = paintGamma;
        gDeviceGamma = deviceGamma;
    }
    return *gMaskGamma;
}

/*static*/ void SkPaint::Term() {
    SkAutoMutexAcquire ama(gMaskGammaCacheMutex);

    SkSafeUnref(gLinearMaskGamma);
    gLinearMaskGamma = NULL;
    SkSafeUnref(gMaskGamma);
    gMaskGamma = NULL;
    SkDEBUGCODE(gContrast = SK_ScalarMin;)
    SkDEBUGCODE(gPaintGamma = SK_ScalarMin;)
    SkDEBUGCODE(gDeviceGamma = SK_ScalarMin;)
}

/**
 *  We ensure that the rec is self-consistent and efficient (where possible)
 */
void SkScalerContext::PostMakeRec(const SkPaint&, SkScalerContext::Rec* rec) {
    /**
     *  If we're asking for A8, we force the colorlum to be gray, since that
     *  limits the number of unique entries, and the scaler will only look at
     *  the lum of one of them.
     */
    switch (rec->fMaskFormat) {
        case SkMask::kLCD16_Format:
        case SkMask::kLCD32_Format: {
            // filter down the luminance color to a finite number of bits
            SkColor color = rec->getLuminanceColor();
            rec->setLuminanceColor(SkMaskGamma::CanonicalColor(color));
            break;
        }
        case SkMask::kA8_Format: {
            // filter down the luminance to a single component, since A8 can't
            // use per-component information

            SkColor color = rec->getLuminanceColor();
            U8CPU lum = SkColorSpaceLuminance::computeLuminance(rec->getPaintGamma(), color);
            //If we are asked to look like LCD, look like LCD.
            if (!(rec->fFlags & SkScalerContext::kGenA8FromLCD_Flag)) {
                // HACK: Prevents green from being pre-blended as white.
                lum -= ((255 - lum) * lum) / 255;
            }

            // reduce to our finite number of bits
            color = SkColorSetRGB(lum, lum, lum);
            rec->setLuminanceColor(SkMaskGamma::CanonicalColor(color));
            break;
        }
        case SkMask::kBW_Format:
            // No need to differentiate gamma if we're BW
            rec->ignorePreBlend();
            break;
    }
}

#define MIN_SIZE_FOR_EFFECT_BUFFER  1024

#ifdef SK_DEBUG
    #define TEST_DESC
#endif

/*
 *  ignoreGamma tells us that the caller just wants metrics that are unaffected
 *  by gamma correction, so we jam the luminance field to 0 (most common value
 *  for black text) in hopes that we get a cache hit easier. A better solution
 *  would be for the fontcache lookup to know to ignore the luminance field
 *  entirely, but not sure how to do that and keep it fast.
 */
void SkPaint::descriptorProc(const SkDeviceProperties* deviceProperties,
                             const SkMatrix* deviceMatrix,
                             void (*proc)(SkTypeface*, const SkDescriptor*, void*),
                             void* context, bool ignoreGamma) const {
    SkScalerContext::Rec    rec;

    SkScalerContext::MakeRec(*this, deviceProperties, deviceMatrix, &rec);
    if (ignoreGamma) {
        rec.setLuminanceColor(0);
    }

    size_t          descSize = sizeof(rec);
    int             entryCount = 1;
    SkPathEffect*   pe = this->getPathEffect();
    SkMaskFilter*   mf = this->getMaskFilter();
    SkRasterizer*   ra = this->getRasterizer();

    SkOrderedWriteBuffer    peBuffer(MIN_SIZE_FOR_EFFECT_BUFFER);
    SkOrderedWriteBuffer    mfBuffer(MIN_SIZE_FOR_EFFECT_BUFFER);
    SkOrderedWriteBuffer    raBuffer(MIN_SIZE_FOR_EFFECT_BUFFER);

    if (pe) {
        peBuffer.writeFlattenable(pe);
        descSize += peBuffer.size();
        entryCount += 1;
        rec.fMaskFormat = SkMask::kA8_Format;   // force antialiasing when we do the scan conversion
        // seems like we could support kLCD as well at this point...
    }
    if (mf) {
        mfBuffer.writeFlattenable(mf);
        descSize += mfBuffer.size();
        entryCount += 1;
        rec.fMaskFormat = SkMask::kA8_Format;   // force antialiasing with maskfilters
        /* Pre-blend is not currently applied to filtered text.
           The primary filter is blur, for which contrast makes no sense,
           and for which the destination guess error is more visible.
           Also, all existing users of blur have calibrated for linear. */
        rec.ignorePreBlend();
    }
    if (ra) {
        raBuffer.writeFlattenable(ra);
        descSize += raBuffer.size();
        entryCount += 1;
        rec.fMaskFormat = SkMask::kA8_Format;   // force antialiasing when we do the scan conversion
    }

#ifdef SK_BUILD_FOR_ANDROID
    SkOrderedWriteBuffer androidBuffer(128);
    fPaintOptionsAndroid.flatten(androidBuffer);
    descSize += androidBuffer.size();
    entryCount += 1;
#endif

    ///////////////////////////////////////////////////////////////////////////
    // Now that we're done tweaking the rec, call the PostMakeRec cleanup
    SkScalerContext::PostMakeRec(*this, &rec);

    descSize += SkDescriptor::ComputeOverhead(entryCount);

    SkAutoDescriptor    ad(descSize);
    SkDescriptor*       desc = ad.getDesc();

    desc->init();
    desc->addEntry(kRec_SkDescriptorTag, sizeof(rec), &rec);

#ifdef SK_BUILD_FOR_ANDROID
    add_flattenable(desc, kAndroidOpts_SkDescriptorTag, &androidBuffer);
#endif

    if (pe) {
        add_flattenable(desc, kPathEffect_SkDescriptorTag, &peBuffer);
    }
    if (mf) {
        add_flattenable(desc, kMaskFilter_SkDescriptorTag, &mfBuffer);
    }
    if (ra) {
        add_flattenable(desc, kRasterizer_SkDescriptorTag, &raBuffer);
    }

    SkASSERT(descSize == desc->getLength());
    desc->computeChecksum();

#ifdef TEST_DESC
    {
        // Check that we completely write the bytes in desc (our key), and that
        // there are no uninitialized bytes. If there were, then we would get
        // false-misses (or worse, false-hits) in our fontcache.
        //
        // We do this buy filling 2 others, one with 0s and the other with 1s
        // and create those, and then check that all 3 are identical.
        SkAutoDescriptor    ad1(descSize);
        SkAutoDescriptor    ad2(descSize);
        SkDescriptor*       desc1 = ad1.getDesc();
        SkDescriptor*       desc2 = ad2.getDesc();

        memset(desc1, 0x00, descSize);
        memset(desc2, 0xFF, descSize);

        desc1->init();
        desc2->init();
        desc1->addEntry(kRec_SkDescriptorTag, sizeof(rec), &rec);
        desc2->addEntry(kRec_SkDescriptorTag, sizeof(rec), &rec);

#ifdef SK_BUILD_FOR_ANDROID
        add_flattenable(desc1, kAndroidOpts_SkDescriptorTag, &androidBuffer);
        add_flattenable(desc2, kAndroidOpts_SkDescriptorTag, &androidBuffer);
#endif

        if (pe) {
            add_flattenable(desc1, kPathEffect_SkDescriptorTag, &peBuffer);
            add_flattenable(desc2, kPathEffect_SkDescriptorTag, &peBuffer);
        }
        if (mf) {
            add_flattenable(desc1, kMaskFilter_SkDescriptorTag, &mfBuffer);
            add_flattenable(desc2, kMaskFilter_SkDescriptorTag, &mfBuffer);
        }
        if (ra) {
            add_flattenable(desc1, kRasterizer_SkDescriptorTag, &raBuffer);
            add_flattenable(desc2, kRasterizer_SkDescriptorTag, &raBuffer);
        }

        SkASSERT(descSize == desc1->getLength());
        SkASSERT(descSize == desc2->getLength());
        desc1->computeChecksum();
        desc2->computeChecksum();
        SkASSERT(!memcmp(desc, desc1, descSize));
        SkASSERT(!memcmp(desc, desc2, descSize));
    }
#endif

    proc(fTypeface, desc, context);
}

SkGlyphCache* SkPaint::detachCache(const SkDeviceProperties* deviceProperties,
                                   const SkMatrix* deviceMatrix) const {
    SkGlyphCache* cache;
    this->descriptorProc(deviceProperties, deviceMatrix, DetachDescProc, &cache, false);
    return cache;
}

/**
 * Expands fDeviceGamma, fPaintGamma, fContrast, and fLumBits into a mask pre-blend.
 */
//static
SkMaskGamma::PreBlend SkScalerContext::GetMaskPreBlend(const SkScalerContext::Rec& rec) {
    SkAutoMutexAcquire ama(gMaskGammaCacheMutex);
    const SkMaskGamma& maskGamma = cachedMaskGamma(rec.getContrast(),
                                                   rec.getPaintGamma(),
                                                   rec.getDeviceGamma());
    return maskGamma.preBlend(rec.getLuminanceColor());
}

///////////////////////////////////////////////////////////////////////////////

#include "SkStream.h"

static uintptr_t asint(const void* p) {
    return reinterpret_cast<uintptr_t>(p);
}

union Scalar32 {
    SkScalar    fScalar;
    uint32_t    f32;
};

static uint32_t* write_scalar(uint32_t* ptr, SkScalar value) {
    SkASSERT(sizeof(SkScalar) == sizeof(uint32_t));
    Scalar32 tmp;
    tmp.fScalar = value;
    *ptr = tmp.f32;
    return ptr + 1;
}

static SkScalar read_scalar(const uint32_t*& ptr) {
    SkASSERT(sizeof(SkScalar) == sizeof(uint32_t));
    Scalar32 tmp;
    tmp.f32 = *ptr++;
    return tmp.fScalar;
}

static uint32_t pack_4(unsigned a, unsigned b, unsigned c, unsigned d) {
    SkASSERT(a == (uint8_t)a);
    SkASSERT(b == (uint8_t)b);
    SkASSERT(c == (uint8_t)c);
    SkASSERT(d == (uint8_t)d);
    return (a << 24) | (b << 16) | (c << 8) | d;
}

enum FlatFlags {
    kHasTypeface_FlatFlag   = 0x01,
    kHasEffects_FlatFlag    = 0x02,
};

// The size of a flat paint's POD fields
// Include an SkScalar for hinting scale factor whether it is
// supported or not so that an SKP is valid whether it was
// created with support or not.

static const uint32_t kPODPaintSize =   6 * sizeof(SkScalar) +
                                        1 * sizeof(SkColor) +
                                        1 * sizeof(uint16_t) +
                                        6 * sizeof(uint8_t);

/*  To save space/time, we analyze the paint, and write a truncated version of
    it if there are not tricky elements like shaders, etc.
 */
void SkPaint::flatten(SkFlattenableWriteBuffer& buffer) const {
    uint8_t flatFlags = 0;
    if (this->getTypeface()) {
        flatFlags |= kHasTypeface_FlatFlag;
    }
    if (asint(this->getPathEffect()) |
        asint(this->getShader()) |
        asint(this->getXfermode()) |
        asint(this->getMaskFilter()) |
        asint(this->getColorFilter()) |
        asint(this->getRasterizer()) |
        asint(this->getLooper()) |
        asint(this->getAnnotation()) |
        asint(this->getImageFilter())) {
        flatFlags |= kHasEffects_FlatFlag;
    }


    if (buffer.isOrderedBinaryBuffer()) {
        SkASSERT(SkAlign4(kPODPaintSize) == kPODPaintSize);
        uint32_t* ptr = buffer.getOrderedBinaryBuffer()->reserve(kPODPaintSize);

        ptr = write_scalar(ptr, this->getTextSize());
        ptr = write_scalar(ptr, this->getTextScaleX());
        ptr = write_scalar(ptr, this->getTextSkewX());
#ifdef SK_SUPPORT_HINTING_SCALE_FACTOR
        ptr = write_scalar(ptr, this->getHintingScaleFactor());
#else
        // Dummy value.
        ptr = write_scalar(ptr, SK_Scalar1);
#endif
        ptr = write_scalar(ptr, this->getStrokeWidth());
        ptr = write_scalar(ptr, this->getStrokeMiter());
        *ptr++ = this->getColor();
        // previously flags:16, textAlign:8, flatFlags:8
        // now flags:16, hinting:4, textAlign:4, flatFlags:8
        *ptr++ = (this->getFlags() << 16) |
                 // hinting added later. 0 in this nibble means use the default.
                 ((this->getHinting()+1) << 12) |
                 (this->getTextAlign() << 8) |
                 flatFlags;
        *ptr++ = pack_4(this->getStrokeCap(), this->getStrokeJoin(),
                        this->getStyle(), this->getTextEncoding());
    } else {
        buffer.writeScalar(fTextSize);
        buffer.writeScalar(fTextScaleX);
        buffer.writeScalar(fTextSkewX);
#ifdef SK_SUPPORT_HINTING_SCALE_FACTOR
        buffer.writeScalar(fHintingScaleFactor);
#else
        // Dummy value.
        buffer.writeScalar(SK_Scalar1);
#endif
        buffer.writeScalar(fWidth);
        buffer.writeScalar(fMiterLimit);
        buffer.writeColor(fColor);
        buffer.writeUInt(fFlags);
        buffer.writeUInt(fHinting);
        buffer.writeUInt(fTextAlign);
        buffer.writeUInt(flatFlags);

        buffer.writeUInt(fCapType);
        buffer.writeUInt(fJoinType);
        buffer.writeUInt(fStyle);
        buffer.writeUInt(fTextEncoding);
    }

    // now we're done with ptr and the (pre)reserved space. If we need to write
    // additional fields, use the buffer directly
    if (flatFlags & kHasTypeface_FlatFlag) {
        buffer.writeTypeface(this->getTypeface());
    }
    if (flatFlags & kHasEffects_FlatFlag) {
        buffer.writeFlattenable(this->getPathEffect());
        buffer.writeFlattenable(this->getShader());
        buffer.writeFlattenable(this->getXfermode());
        buffer.writeFlattenable(this->getMaskFilter());
        buffer.writeFlattenable(this->getColorFilter());
        buffer.writeFlattenable(this->getRasterizer());
        buffer.writeFlattenable(this->getLooper());
        buffer.writeFlattenable(this->getImageFilter());
        buffer.writeFlattenable(this->getAnnotation());
    }
}

void SkPaint::unflatten(SkFlattenableReadBuffer& buffer) {
    fPrivFlags = 0;

    uint8_t flatFlags = 0;
    if (buffer.isOrderedBinaryBuffer()) {
        SkASSERT(SkAlign4(kPODPaintSize) == kPODPaintSize);
        const void* podData = buffer.getOrderedBinaryBuffer()->skip(kPODPaintSize);
        const uint32_t* pod = reinterpret_cast<const uint32_t*>(podData);

        // the order we read must match the order we wrote in flatten()
        this->setTextSize(read_scalar(pod));
        this->setTextScaleX(read_scalar(pod));
        this->setTextSkewX(read_scalar(pod));
#ifdef SK_SUPPORT_HINTING_SCALE_FACTOR
        this->setHintingScaleFactor(read_scalar(pod));
#else
        // Skip the hinting scalar factor, which is not supported.
        read_scalar(pod);
#endif
        this->setStrokeWidth(read_scalar(pod));
        this->setStrokeMiter(read_scalar(pod));
        this->setColor(*pod++);

        // previously flags:16, textAlign:8, flatFlags:8
        // now flags:16, hinting:4, textAlign:4, flatFlags:8
        uint32_t tmp = *pod++;
        this->setFlags(tmp >> 16);

        // hinting added later. 0 in this nibble means use the default.
        uint32_t hinting = (tmp >> 12) & 0xF;
        this->setHinting(0 == hinting ? kNormal_Hinting : static_cast<Hinting>(hinting-1));

        this->setTextAlign(static_cast<Align>((tmp >> 8) & 0xF));

        flatFlags = tmp & 0xFF;

        tmp = *pod++;
        this->setStrokeCap(static_cast<Cap>((tmp >> 24) & 0xFF));
        this->setStrokeJoin(static_cast<Join>((tmp >> 16) & 0xFF));
        this->setStyle(static_cast<Style>((tmp >> 8) & 0xFF));
        this->setTextEncoding(static_cast<TextEncoding>((tmp >> 0) & 0xFF));
    } else {
        this->setTextSize(buffer.readScalar());
        this->setTextScaleX(buffer.readScalar());
        this->setTextSkewX(buffer.readScalar());
#ifdef SK_SUPPORT_HINTING_SCALE_FACTOR
        this->setHintingScaleFactor(buffer.readScalar());
#else
        // Skip the hinting scalar factor, which is not supported.
        buffer.readScalar();
#endif
        this->setStrokeWidth(buffer.readScalar());
        this->setStrokeMiter(buffer.readScalar());
        this->setColor(buffer.readColor());
        this->setFlags(buffer.readUInt());
        this->setHinting(static_cast<SkPaint::Hinting>(buffer.readUInt()));
        this->setTextAlign(static_cast<SkPaint::Align>(buffer.readUInt()));
        flatFlags = buffer.readUInt();

        this->setStrokeCap(static_cast<SkPaint::Cap>(buffer.readUInt()));
        this->setStrokeJoin(static_cast<SkPaint::Join>(buffer.readUInt()));
        this->setStyle(static_cast<SkPaint::Style>(buffer.readUInt()));
        this->setTextEncoding(static_cast<SkPaint::TextEncoding>(buffer.readUInt()));
    }

    if (flatFlags & kHasTypeface_FlatFlag) {
        this->setTypeface(buffer.readTypeface());
    } else {
        this->setTypeface(NULL);
    }

    if (flatFlags & kHasEffects_FlatFlag) {
        SkSafeUnref(this->setPathEffect(buffer.readFlattenableT<SkPathEffect>()));
        SkSafeUnref(this->setShader(buffer.readFlattenableT<SkShader>()));
        SkSafeUnref(this->setXfermode(buffer.readFlattenableT<SkXfermode>()));
        SkSafeUnref(this->setMaskFilter(buffer.readFlattenableT<SkMaskFilter>()));
        SkSafeUnref(this->setColorFilter(buffer.readFlattenableT<SkColorFilter>()));
        SkSafeUnref(this->setRasterizer(buffer.readFlattenableT<SkRasterizer>()));
        SkSafeUnref(this->setLooper(buffer.readFlattenableT<SkDrawLooper>()));
        SkSafeUnref(this->setImageFilter(buffer.readFlattenableT<SkImageFilter>()));
        SkSafeUnref(this->setAnnotation(buffer.readFlattenableT<SkAnnotation>()));
    } else {
        this->setPathEffect(NULL);
        this->setShader(NULL);
        this->setXfermode(NULL);
        this->setMaskFilter(NULL);
        this->setColorFilter(NULL);
        this->setRasterizer(NULL);
        this->setLooper(NULL);
        this->setImageFilter(NULL);
    }
}

///////////////////////////////////////////////////////////////////////////////

SkShader* SkPaint::setShader(SkShader* shader) {
    GEN_ID_INC_EVAL(shader != fShader);
    SkRefCnt_SafeAssign(fShader, shader);
    return shader;
}

SkColorFilter* SkPaint::setColorFilter(SkColorFilter* filter) {
    GEN_ID_INC_EVAL(filter != fColorFilter);
    SkRefCnt_SafeAssign(fColorFilter, filter);
    return filter;
}

SkXfermode* SkPaint::setXfermode(SkXfermode* mode) {
    GEN_ID_INC_EVAL(mode != fXfermode);
    SkRefCnt_SafeAssign(fXfermode, mode);
    return mode;
}

SkXfermode* SkPaint::setXfermodeMode(SkXfermode::Mode mode) {
    SkSafeUnref(fXfermode);
    fXfermode = SkXfermode::Create(mode);
    GEN_ID_INC;
    return fXfermode;
}

SkPathEffect* SkPaint::setPathEffect(SkPathEffect* effect) {
    GEN_ID_INC_EVAL(effect != fPathEffect);
    SkRefCnt_SafeAssign(fPathEffect, effect);
    return effect;
}

SkMaskFilter* SkPaint::setMaskFilter(SkMaskFilter* filter) {
    GEN_ID_INC_EVAL(filter != fMaskFilter);
    SkRefCnt_SafeAssign(fMaskFilter, filter);
    return filter;
}

///////////////////////////////////////////////////////////////////////////////

bool SkPaint::getFillPath(const SkPath& src, SkPath* dst,
                          const SkRect* cullRect) const {
    SkStrokeRec rec(*this);

    const SkPath* srcPtr = &src;
    SkPath tmpPath;

    if (fPathEffect && fPathEffect->filterPath(&tmpPath, src, &rec, cullRect)) {
        srcPtr = &tmpPath;
    }

    if (!rec.applyToPath(dst, *srcPtr)) {
        if (srcPtr == &tmpPath) {
            // If path's were copy-on-write, this trick would not be needed.
            // As it is, we want to save making a deep-copy from tmpPath -> dst
            // since we know we're just going to delete tmpPath when we return,
            // so the swap saves that copy.
            dst->swap(tmpPath);
        } else {
            *dst = *srcPtr;
        }
    }
    return !rec.isHairlineStyle();
}

const SkRect& SkPaint::doComputeFastBounds(const SkRect& origSrc,
                                           SkRect* storage,
                                           Style style) const {
    SkASSERT(storage);

    const SkRect* src = &origSrc;

    if (this->getLooper()) {
        SkASSERT(this->getLooper()->canComputeFastBounds(*this));
        this->getLooper()->computeFastBounds(*this, *src, storage);
        return *storage;
    }

    SkRect tmpSrc;
    if (this->getPathEffect()) {
        this->getPathEffect()->computeFastBounds(&tmpSrc, origSrc);
        src = &tmpSrc;
    }

    if (kFill_Style != style) {
        // since we're stroked, outset the rect by the radius (and join type)
        SkScalar radius = SkScalarHalf(this->getStrokeWidth());
        if (0 == radius) {  // hairline
            radius = SK_Scalar1;
        } else if (this->getStrokeJoin() == SkPaint::kMiter_Join) {
            SkScalar scale = this->getStrokeMiter();
            if (scale > SK_Scalar1) {
                radius = SkScalarMul(radius, scale);
            }
        }
        storage->set(src->fLeft - radius, src->fTop - radius,
                     src->fRight + radius, src->fBottom + radius);
    } else {
        *storage = *src;
    }

    if (this->getMaskFilter()) {
        this->getMaskFilter()->computeFastBounds(*storage, storage);
    }

    return *storage;
}

#ifdef SK_DEVELOPER
void SkPaint::toString(SkString* str) const {
    str->append("<dl><dt>SkPaint:</dt><dd><dl>");

    SkTypeface* typeface = this->getTypeface();
    if (NULL != typeface) {
        SkDynamicMemoryWStream ostream;
        typeface->serialize(&ostream);
        SkAutoTUnref<SkData> data(ostream.copyToData());

        SkMemoryStream stream(data);
        SkFontDescriptor descriptor(&stream);

        str->append("<dt>Font Family Name:</dt><dd>");
        str->append(descriptor.getFamilyName());
        str->append("</dd><dt>Font Full Name:</dt><dd>");
        str->append(descriptor.getFullName());
        str->append("</dd><dt>Font PS Name:</dt><dd>");
        str->append(descriptor.getPostscriptName());
        str->append("</dd><dt>Font File Name:</dt><dd>");
        str->append(descriptor.getFontFileName());
        str->append("</dd>");
    }

    str->append("<dt>TextSize:</dt><dd>");
    str->appendScalar(this->getTextSize());
    str->append("</dd>");

    str->append("<dt>TextScaleX:</dt><dd>");
    str->appendScalar(this->getTextScaleX());
    str->append("</dd>");

    str->append("<dt>TextSkewX:</dt><dd>");
    str->appendScalar(this->getTextSkewX());
    str->append("</dd>");

    SkPathEffect* pathEffect = this->getPathEffect();
    if (NULL != pathEffect) {
        str->append("<dt>PathEffect:</dt><dd>");
        str->append("</dd>");
    }

    SkShader* shader = this->getShader();
    if (NULL != shader) {
        str->append("<dt>Shader:</dt><dd>");
        shader->toString(str);
        str->append("</dd>");
    }

    SkXfermode* xfer = this->getXfermode();
    if (NULL != xfer) {
        str->append("<dt>Xfermode:</dt><dd>");
        xfer->toString(str);
        str->append("</dd>");
    }

    SkMaskFilter* maskFilter = this->getMaskFilter();
    if (NULL != maskFilter) {
        str->append("<dt>MaskFilter:</dt><dd>");
        maskFilter->toString(str);
        str->append("</dd>");
    }

    SkColorFilter* colorFilter = this->getColorFilter();
    if (NULL != colorFilter) {
        str->append("<dt>ColorFilter:</dt><dd>");
        colorFilter->toString(str);
        str->append("</dd>");
    }

    SkRasterizer* rasterizer = this->getRasterizer();
    if (NULL != rasterizer) {
        str->append("<dt>Rasterizer:</dt><dd>");
        str->append("</dd>");
    }

    SkDrawLooper* looper = this->getLooper();
    if (NULL != looper) {
        str->append("<dt>DrawLooper:</dt><dd>");
        looper->toString(str);
        str->append("</dd>");
    }

    SkImageFilter* imageFilter = this->getImageFilter();
    if (NULL != imageFilter) {
        str->append("<dt>ImageFilter:</dt><dd>");
        str->append("</dd>");
    }

    SkAnnotation* annotation = this->getAnnotation();
    if (NULL != annotation) {
        str->append("<dt>Annotation:</dt><dd>");
        str->append("</dd>");
    }

    str->append("<dt>Color:</dt><dd>0x");
    SkColor color = this->getColor();
    str->appendHex(color);
    str->append("</dd>");

    str->append("<dt>Stroke Width:</dt><dd>");
    str->appendScalar(this->getStrokeWidth());
    str->append("</dd>");

    str->append("<dt>Stroke Miter:</dt><dd>");
    str->appendScalar(this->getStrokeMiter());
    str->append("</dd>");

    str->append("<dt>Flags:</dt><dd>(");
    if (this->getFlags()) {
        bool needSeparator = false;
        SkAddFlagToString(str, this->isAntiAlias(), "AntiAlias", &needSeparator);
        SkAddFlagToString(str, this->isFilterBitmap(), "FilterBitmap", &needSeparator);
        SkAddFlagToString(str, this->isDither(), "Dither", &needSeparator);
        SkAddFlagToString(str, this->isUnderlineText(), "UnderlineText", &needSeparator);
        SkAddFlagToString(str, this->isStrikeThruText(), "StrikeThruText", &needSeparator);
        SkAddFlagToString(str, this->isFakeBoldText(), "FakeBoldText", &needSeparator);
        SkAddFlagToString(str, this->isLinearText(), "LinearText", &needSeparator);
        SkAddFlagToString(str, this->isSubpixelText(), "SubpixelText", &needSeparator);
        SkAddFlagToString(str, this->isDevKernText(), "DevKernText", &needSeparator);
        SkAddFlagToString(str, this->isLCDRenderText(), "LCDRenderText", &needSeparator);
        SkAddFlagToString(str, this->isEmbeddedBitmapText(),
                          "EmbeddedBitmapText", &needSeparator);
        SkAddFlagToString(str, this->isAutohinted(), "Autohinted", &needSeparator);
        SkAddFlagToString(str, this->isVerticalText(), "VerticalText", &needSeparator);
        SkAddFlagToString(str, SkToBool(this->getFlags() & SkPaint::kGenA8FromLCD_Flag),
                          "GenA8FromLCD", &needSeparator);
    } else {
        str->append("None");
    }
    str->append(")</dd>");

    str->append("<dt>TextAlign:</dt><dd>");
    static const char* gTextAlignStrings[SkPaint::kAlignCount] = { "Left", "Center", "Right" };
    str->append(gTextAlignStrings[this->getTextAlign()]);
    str->append("</dd>");

    str->append("<dt>CapType:</dt><dd>");
    static const char* gStrokeCapStrings[SkPaint::kCapCount] = { "Butt", "Round", "Square" };
    str->append(gStrokeCapStrings[this->getStrokeCap()]);
    str->append("</dd>");

    str->append("<dt>JoinType:</dt><dd>");
    static const char* gJoinStrings[SkPaint::kJoinCount] = { "Miter", "Round", "Bevel" };
    str->append(gJoinStrings[this->getStrokeJoin()]);
    str->append("</dd>");

    str->append("<dt>Style:</dt><dd>");
    static const char* gStyleStrings[SkPaint::kStyleCount] = { "Fill", "Stroke", "StrokeAndFill" };
    str->append(gStyleStrings[this->getStyle()]);
    str->append("</dd>");

    str->append("<dt>TextEncoding:</dt><dd>");
    static const char* gTextEncodingStrings[] = { "UTF8", "UTF16", "UTF32", "GlyphID" };
    str->append(gTextEncodingStrings[this->getTextEncoding()]);
    str->append("</dd>");

    str->append("<dt>Hinting:</dt><dd>");
    static const char* gHintingStrings[] = { "None", "Slight", "Normal", "Full" };
    str->append(gHintingStrings[this->getHinting()]);
    str->append("</dd>");

    str->append("</dd></dl></dl>");
}
#endif


///////////////////////////////////////////////////////////////////////////////

static bool has_thick_frame(const SkPaint& paint) {
    return  paint.getStrokeWidth() > 0 &&
            paint.getStyle() != SkPaint::kFill_Style;
}

SkTextToPathIter::SkTextToPathIter( const char text[], size_t length,
                                    const SkPaint& paint,
                                    bool applyStrokeAndPathEffects)
                                    : fPaint(paint) {
    fGlyphCacheProc = paint.getMeasureCacheProc(SkPaint::kForward_TextBufferDirection,
                                                true);

    fPaint.setLinearText(true);
    fPaint.setMaskFilter(NULL);   // don't want this affecting our path-cache lookup

    if (fPaint.getPathEffect() == NULL && !has_thick_frame(fPaint)) {
        applyStrokeAndPathEffects = false;
    }

    // can't use our canonical size if we need to apply patheffects
    if (fPaint.getPathEffect() == NULL) {
        fPaint.setTextSize(SkIntToScalar(SkPaint::kCanonicalTextSizeForPaths));
        fScale = paint.getTextSize() / SkPaint::kCanonicalTextSizeForPaths;
        if (has_thick_frame(fPaint)) {
            fPaint.setStrokeWidth(SkScalarDiv(fPaint.getStrokeWidth(), fScale));
        }
    } else {
        fScale = SK_Scalar1;
    }

    if (!applyStrokeAndPathEffects) {
        fPaint.setStyle(SkPaint::kFill_Style);
        fPaint.setPathEffect(NULL);
    }

    fCache = fPaint.detachCache(NULL, NULL);

    SkPaint::Style  style = SkPaint::kFill_Style;
    SkPathEffect*   pe = NULL;

    if (!applyStrokeAndPathEffects) {
        style = paint.getStyle();   // restore
        pe = paint.getPathEffect();     // restore
    }
    fPaint.setStyle(style);
    fPaint.setPathEffect(pe);
    fPaint.setMaskFilter(paint.getMaskFilter());    // restore

    // now compute fXOffset if needed

    SkScalar xOffset = 0;
    if (paint.getTextAlign() != SkPaint::kLeft_Align) { // need to measure first
        int      count;
        SkScalar width = SkScalarMul(fPaint.measure_text(fCache, text, length,
                                                         &count, NULL), fScale);
        if (paint.getTextAlign() == SkPaint::kCenter_Align) {
            width = SkScalarHalf(width);
        }
        xOffset = -width;
    }
    fXPos = xOffset;
    fPrevAdvance = 0;

    fText = text;
    fStop = text + length;

    fXYIndex = paint.isVerticalText() ? 1 : 0;
}

SkTextToPathIter::~SkTextToPathIter() {
    SkGlyphCache::AttachCache(fCache);
}

bool SkTextToPathIter::next(const SkPath** path, SkScalar* xpos) {
    if (fText < fStop) {
        const SkGlyph& glyph = fGlyphCacheProc(fCache, &fText);

        fXPos += SkScalarMul(SkFixedToScalar(fPrevAdvance + fAutoKern.adjust(glyph)), fScale);
        fPrevAdvance = advance(glyph, fXYIndex);   // + fPaint.getTextTracking();

        if (glyph.fWidth) {
            if (path) {
                *path = fCache->findPath(glyph);
            }
        } else {
            if (path) {
                *path = NULL;
            }
        }
        if (xpos) {
            *xpos = fXPos;
        }
        return true;
    }
    return false;
}

///////////////////////////////////////////////////////////////////////////////

bool SkPaint::nothingToDraw() const {
    if (fLooper) {
        return false;
    }
    SkXfermode::Mode mode;
    if (SkXfermode::AsMode(fXfermode, &mode)) {
        switch (mode) {
            case SkXfermode::kSrcOver_Mode:
            case SkXfermode::kSrcATop_Mode:
            case SkXfermode::kDstOut_Mode:
            case SkXfermode::kDstOver_Mode:
            case SkXfermode::kPlus_Mode:
                return 0 == this->getAlpha();
            case SkXfermode::kDst_Mode:
                return true;
            default:
                break;
        }
    }
    return false;
}<|MERGE_RESOLUTION|>--- conflicted
+++ resolved
@@ -39,7 +39,6 @@
 //#define SK_REPORT_API_RANGE_CHECK
 
 #ifdef SK_BUILD_FOR_ANDROID
-#include "SkLanguage.h"
 #define GEN_ID_INC                  fGenerationID++
 #define GEN_ID_INC_EVAL(expression) if (expression) { fGenerationID++; }
 #else
@@ -84,12 +83,7 @@
     fHinting    = SkPaintDefaults_Hinting;
     fPrivFlags  = 0;
 #ifdef SK_BUILD_FOR_ANDROID
-<<<<<<< HEAD
-    fLanguage = SkLanguage();
-    fFontVariant = kDefault_Variant;
-=======
     new (&fPaintOptionsAndroid) SkPaintOptionsAndroid;
->>>>>>> 779bf8a9
     fGenerationID = 0;
 #endif
 }
@@ -392,27 +386,6 @@
 #endif
     }
 }
-
-#ifdef SK_BUILD_FOR_ANDROID
-void SkPaint::setLanguage(const SkLanguage& language) {
-    if(fLanguage != language) {
-        fLanguage = language;
-        GEN_ID_INC;
-    }
-}
-
-void SkPaint::setFontVariant(FontVariant fontVariant) {
-    if ((unsigned)fontVariant <= kLast_Variant) {
-        GEN_ID_INC_EVAL((unsigned)fontVariant != fFontVariant);
-        fFontVariant = fontVariant;
-    } else {
-#ifdef SK_REPORT_API_RANGE_CHECK
-        SkDebugf("SkPaint::setFontVariant(%d) out of range\n", fontVariant);
-#endif
-    }
-}
-
-#endif
 
 ///////////////////////////////////////////////////////////////////////////////
 
@@ -1702,11 +1675,6 @@
 #endif
 
     rec->fReservedAlign = 0;
-    
-#ifdef SK_BUILD_FOR_ANDROID
-    rec->fLanguage = paint.getLanguage();
-    rec->fFontVariant = paint.getFontVariant();
-#endif //SK_BUILD_FOR_ANDROID
 
     /*  Allow the fonthost to modify our rec before we use it as a key into the
         cache. This way if we're asking for something that they will ignore,
