--- conflicted
+++ resolved
@@ -146,13 +146,9 @@
                 // A8 images get their r,g,b from the paint color, so they're also sRGB.
                 srcCS = sk_srgb_singleton();
             }
-<<<<<<< HEAD
-            fAlloc->make<SkColorSpaceXformSteps>(srcCS, kPremul_SkAlphaType,
-=======
             auto srcAT = fSource.isOpaque() ? kOpaque_SkAlphaType
                                             : kPremul_SkAlphaType;
             fAlloc->make<SkColorSpaceXformSteps>(srcCS, srcAT,
->>>>>>> cd8689f0
                                                  dstCS, kPremul_SkAlphaType)
                 ->apply(&p);
         }
