
/*
 * Copyright 2006 The Android Open Source Project
 *
 * Use of this source code is governed by a BSD-style license that can be
 * found in the LICENSE file.
 */

#include "SkAdvancedTypefaceMetrics.h"
#include "SkBitmap.h"
#include "SkCanvas.h"
#include "SkColorPriv.h"
#include "SkDescriptor.h"
#include "SkFDot6.h"
#include "SkFloatingPoint.h"
#include "SkFontHost.h"
#include "SkFontHost_FreeType_common.h"
#include "SkGlyph.h"
#include "SkMask.h"
#include "SkMaskGamma.h"
#include "SkOTUtils.h"
#include "SkOnce.h"
#include "SkScalerContext.h"
#include "SkStream.h"
#include "SkString.h"
#include "SkTemplates.h"
#include "SkThread.h"

#if defined(SK_CAN_USE_DLOPEN)
#include <dlfcn.h>
#endif
#include <ft2build.h>
#include FT_FREETYPE_H
#include FT_OUTLINE_H
#include FT_SIZES_H
#include FT_TRUETYPE_TABLES_H
#include FT_TYPE1_TABLES_H
#include FT_BITMAP_H
// In the past, FT_GlyphSlot_Own_Bitmap was defined in this header file.
#include FT_SYNTHESIS_H
#include FT_XFREE86_H
#ifdef FT_LCD_FILTER_H
#include FT_LCD_FILTER_H
#endif

#ifdef   FT_ADVANCES_H
#include FT_ADVANCES_H
#endif

#if 0
// Also include the files by name for build tools which require this.
#include <freetype/freetype.h>
#include <freetype/ftoutln.h>
#include <freetype/ftsizes.h>
#include <freetype/tttables.h>
#include <freetype/ftadvanc.h>
#include <freetype/ftlcdfil.h>
#include <freetype/ftbitmap.h>
#include <freetype/ftsynth.h>
#endif

// FT_LOAD_COLOR and the corresponding FT_Pixel_Mode::FT_PIXEL_MODE_BGRA
// were introduced in FreeType 2.5.0.
// The following may be removed once FreeType 2.5.0 is required to build.
#ifndef FT_LOAD_COLOR
#    define FT_LOAD_COLOR ( 1L << 20 )
#    define FT_PIXEL_MODE_BGRA 7
#endif

// FT_HAS_COLOR and the corresponding FT_FACE_FLAG_COLOR
// were introduced in FreeType 2.5.1
// The following may be removed once FreeType 2.5.1 is required to build.
#ifndef FT_HAS_COLOR
#    define FT_HAS_COLOR(face) false
#endif

//#define ENABLE_GLYPH_SPEW     // for tracing calls
//#define DUMP_STRIKE_CREATION

//#define SK_GAMMA_APPLY_TO_A8

using namespace skia_advanced_typeface_metrics_utils;

static bool isLCD(const SkScalerContext::Rec& rec) {
    switch (rec.fMaskFormat) {
        case SkMask::kLCD16_Format:
        case SkMask::kLCD32_Format:
            return true;
        default:
            return false;
    }
}

//////////////////////////////////////////////////////////////////////////

struct SkFaceRec;

SK_DECLARE_STATIC_MUTEX(gFTMutex);
static int          gFTCount;
static FT_Library   gFTLibrary;
static SkFaceRec*   gFaceRecHead;
static bool         gLCDSupportValid;  // true iff |gLCDSupport| has been set.
static bool         gLCDSupport;  // true iff LCD is supported by the runtime.
static int          gLCDExtra;  // number of extra pixels for filtering.

/////////////////////////////////////////////////////////////////////////

// FT_Library_SetLcdFilterWeights was introduced in FreeType 2.4.0.
// The following platforms provide FreeType of at least 2.4.0.
// Ubuntu >= 11.04 (previous deprecated April 2013)
// Debian >= 6.0 (good)
// OpenSuse >= 11.4 (previous deprecated January 2012 / Nov 2013 for Evergreen 11.2)
// Fedora >= 14 (good)
// Android >= Gingerbread (good)
typedef FT_Error (*FT_Library_SetLcdFilterWeightsProc)(FT_Library, unsigned char*);

// Caller must lock gFTMutex before calling this function.
static bool InitFreetype() {
    FT_Error err = FT_Init_FreeType(&gFTLibrary);
    if (err) {
        return false;
    }

    // Setup LCD filtering. This reduces color fringes for LCD smoothed glyphs.
#ifdef FT_LCD_FILTER_H
    // Use default { 0x10, 0x40, 0x70, 0x40, 0x10 }, as it adds up to 0x110, simulating ink spread.
    // SetLcdFilter must be called before SetLcdFilterWeights.
    err = FT_Library_SetLcdFilter(gFTLibrary, FT_LCD_FILTER_DEFAULT);
    if (0 == err) {
        gLCDSupport = true;
        gLCDExtra = 2; //Using a filter adds one full pixel to each side.

#ifdef SK_FONTHOST_FREETYPE_USE_NORMAL_LCD_FILTER
        // This also adds to 0x110 simulating ink spread, but provides better results than default.
        static unsigned char gGaussianLikeHeavyWeights[] = { 0x1A, 0x43, 0x56, 0x43, 0x1A, };

#if defined(SK_FONTHOST_FREETYPE_RUNTIME_VERSION) && \
            SK_FONTHOST_FREETYPE_RUNTIME_VERSION > 0x020400
        err = FT_Library_SetLcdFilterWeights(gFTLibrary, gGaussianLikeHeavyWeights);
#elif defined(SK_CAN_USE_DLOPEN) && SK_CAN_USE_DLOPEN == 1
        //The FreeType library is already loaded, so symbols are available in process.
        void* self = dlopen(NULL, RTLD_LAZY);
        if (NULL != self) {
            FT_Library_SetLcdFilterWeightsProc setLcdFilterWeights;
            //The following cast is non-standard, but safe for POSIX.
            *reinterpret_cast<void**>(&setLcdFilterWeights) = dlsym(self, "FT_Library_SetLcdFilterWeights");
            dlclose(self);

            if (NULL != setLcdFilterWeights) {
                err = setLcdFilterWeights(gFTLibrary, gGaussianLikeHeavyWeights);
            }
        }
#endif
#endif
    }
#else
    gLCDSupport = false;
#endif
    gLCDSupportValid = true;

    return true;
}

// Called while holding gFTMutex.
static void determine_lcd_support(bool* lcdSupported) {
    if (!gLCDSupportValid) {
        // This will determine LCD support as a side effect.
        InitFreetype();
        FT_Done_FreeType(gFTLibrary);
    }
    SkASSERT(gLCDSupportValid);
    *lcdSupported = gLCDSupport;
}

// Lazy, once, wrapper to ask the FreeType Library if it can support LCD text
static bool is_lcd_supported() {
    static bool lcdSupported = false;
    SkOnce(&gLCDSupportValid, &gFTMutex, determine_lcd_support, &lcdSupported);
    return lcdSupported;
}

class SkScalerContext_FreeType : public SkScalerContext_FreeType_Base {
public:
    SkScalerContext_FreeType(SkTypeface*, const SkDescriptor* desc);
    virtual ~SkScalerContext_FreeType();

    bool success() const {
        return fFaceRec != NULL &&
               fFTSize != NULL &&
               fFace != NULL;
    }

protected:
    virtual unsigned generateGlyphCount() SK_OVERRIDE;
    virtual uint16_t generateCharToGlyph(SkUnichar uni) SK_OVERRIDE;
    virtual void generateAdvance(SkGlyph* glyph) SK_OVERRIDE;
    virtual void generateMetrics(SkGlyph* glyph) SK_OVERRIDE;
    virtual void generateImage(const SkGlyph& glyph) SK_OVERRIDE;
    virtual void generatePath(const SkGlyph& glyph, SkPath* path) SK_OVERRIDE;
    virtual void generateFontMetrics(SkPaint::FontMetrics* mx,
                                     SkPaint::FontMetrics* my) SK_OVERRIDE;
    virtual SkUnichar generateGlyphToChar(uint16_t glyph) SK_OVERRIDE;

private:
    SkFaceRec*  fFaceRec;
    FT_Face     fFace;              // reference to shared face in gFaceRecHead
    FT_Size     fFTSize;            // our own copy
    FT_Int      fStrikeIndex;
    SkFixed     fScaleX, fScaleY;
    FT_Matrix   fMatrix22;
    uint32_t    fLoadGlyphFlags;
    bool        fDoLinearMetrics;
    bool        fLCDIsVert;

    // Need scalar versions for generateFontMetrics
    SkVector    fScale;
    SkMatrix    fMatrix22Scalar;

    FT_Error setupSize();
    void getBBoxForCurrentGlyph(SkGlyph* glyph, FT_BBox* bbox,
                                bool snapToPixelBoundary = false);
    bool getCBoxForLetter(char letter, FT_BBox* bbox);
    // Caller must lock gFTMutex before calling this function.
    void updateGlyphIfLCD(SkGlyph* glyph);
    // Caller must lock gFTMutex before calling this function.
    // update FreeType2 glyph slot with glyph emboldened
    void emboldenIfNeeded(FT_Face face, FT_GlyphSlot glyph);
};

///////////////////////////////////////////////////////////////////////////
///////////////////////////////////////////////////////////////////////////

struct SkFaceRec {
    SkFaceRec*      fNext;
    FT_Face         fFace;
    FT_StreamRec    fFTStream;
    SkStream*       fSkStream;
    uint32_t        fRefCnt;
    uint32_t        fFontID;

    // assumes ownership of the stream, will call unref() when its done
    SkFaceRec(SkStream* strm, uint32_t fontID);
    ~SkFaceRec() {
        fSkStream->unref();
    }
};

extern "C" {
    static unsigned long sk_stream_read(FT_Stream       stream,
                                        unsigned long   offset,
                                        unsigned char*  buffer,
                                        unsigned long   count ) {
        SkStream* str = (SkStream*)stream->descriptor.pointer;

        if (count) {
            if (!str->rewind()) {
                return 0;
            } else {
                unsigned long ret;
                if (offset) {
                    ret = str->read(NULL, offset);
                    if (ret != offset) {
                        return 0;
                    }
                }
                ret = str->read(buffer, count);
                if (ret != count) {
                    return 0;
                }
                count = ret;
            }
        }
        return count;
    }

    static void sk_stream_close(FT_Stream) {}
}

SkFaceRec::SkFaceRec(SkStream* strm, uint32_t fontID)
        : fNext(NULL), fSkStream(strm), fRefCnt(1), fFontID(fontID) {
//    SkDEBUGF(("SkFaceRec: opening %s (%p)\n", key.c_str(), strm));

    sk_bzero(&fFTStream, sizeof(fFTStream));
    fFTStream.size = fSkStream->getLength();
    fFTStream.descriptor.pointer = fSkStream;
    fFTStream.read  = sk_stream_read;
    fFTStream.close = sk_stream_close;
}

// Will return 0 on failure
// Caller must lock gFTMutex before calling this function.
static SkFaceRec* ref_ft_face(const SkTypeface* typeface) {
    const SkFontID fontID = typeface->uniqueID();
    SkFaceRec* rec = gFaceRecHead;
    while (rec) {
        if (rec->fFontID == fontID) {
            SkASSERT(rec->fFace);
            rec->fRefCnt += 1;
            return rec;
        }
        rec = rec->fNext;
    }

    int face_index;
    SkStream* strm = typeface->openStream(&face_index);
    if (NULL == strm) {
        return NULL;
    }

    // this passes ownership of strm to the rec
    rec = SkNEW_ARGS(SkFaceRec, (strm, fontID));

    FT_Open_Args    args;
    memset(&args, 0, sizeof(args));
    const void* memoryBase = strm->getMemoryBase();

    if (NULL != memoryBase) {
//printf("mmap(%s)\n", keyString.c_str());
        args.flags = FT_OPEN_MEMORY;
        args.memory_base = (const FT_Byte*)memoryBase;
        args.memory_size = strm->getLength();
    } else {
//printf("fopen(%s)\n", keyString.c_str());
        args.flags = FT_OPEN_STREAM;
        args.stream = &rec->fFTStream;
    }

    FT_Error err = FT_Open_Face(gFTLibrary, &args, face_index, &rec->fFace);
    if (err) {    // bad filename, try the default font
        fprintf(stderr, "ERROR: unable to open font '%x'\n", fontID);
        SkDELETE(rec);
        return NULL;
    } else {
        SkASSERT(rec->fFace);
        //fprintf(stderr, "Opened font '%s'\n", filename.c_str());
        rec->fNext = gFaceRecHead;
        gFaceRecHead = rec;
        return rec;
    }
}

// Caller must lock gFTMutex before calling this function.
static void unref_ft_face(FT_Face face) {
    SkFaceRec*  rec = gFaceRecHead;
    SkFaceRec*  prev = NULL;
    while (rec) {
        SkFaceRec* next = rec->fNext;
        if (rec->fFace == face) {
            if (--rec->fRefCnt == 0) {
                if (prev) {
                    prev->fNext = next;
                } else {
                    gFaceRecHead = next;
                }
                FT_Done_Face(face);
                SkDELETE(rec);
            }
            return;
        }
        prev = rec;
        rec = next;
    }
    SkDEBUGFAIL("shouldn't get here, face not in list");
}

class AutoFTAccess {
public:
    AutoFTAccess(const SkTypeface* tf) : fRec(NULL), fFace(NULL) {
        gFTMutex.acquire();
        if (1 == ++gFTCount) {
            if (!InitFreetype()) {
                sk_throw();
            }
        }
        fRec = ref_ft_face(tf);
        if (fRec) {
            fFace = fRec->fFace;
        }
    }

    ~AutoFTAccess() {
        if (fFace) {
            unref_ft_face(fFace);
        }
        if (0 == --gFTCount) {
            FT_Done_FreeType(gFTLibrary);
        }
        gFTMutex.release();
    }

    SkFaceRec* rec() { return fRec; }
    FT_Face face() { return fFace; }

private:
    SkFaceRec*  fRec;
    FT_Face     fFace;
};

///////////////////////////////////////////////////////////////////////////

// Work around for old versions of freetype.
static FT_Error getAdvances(FT_Face face, FT_UInt start, FT_UInt count,
                           FT_Int32 loadFlags, FT_Fixed* advances) {
#ifdef FT_ADVANCES_H
    return FT_Get_Advances(face, start, count, loadFlags, advances);
#else
    if (!face || start >= face->num_glyphs ||
            start + count > face->num_glyphs || loadFlags != FT_LOAD_NO_SCALE) {
        return 6;  // "Invalid argument."
    }
    if (count == 0)
        return 0;

    for (int i = 0; i < count; i++) {
        FT_Error err = FT_Load_Glyph(face, start + i, FT_LOAD_NO_SCALE);
        if (err)
            return err;
        advances[i] = face->glyph->advance.x;
    }

    return 0;
#endif
}

static bool canEmbed(FT_Face face) {
#ifdef FT_FSTYPE_RESTRICTED_LICENSE_EMBEDDING
    FT_UShort fsType = FT_Get_FSType_Flags(face);
    return (fsType & (FT_FSTYPE_RESTRICTED_LICENSE_EMBEDDING |
                      FT_FSTYPE_BITMAP_EMBEDDING_ONLY)) == 0;
#else
    // No embedding is 0x2 and bitmap embedding only is 0x200.
    TT_OS2* os2_table;
    if ((os2_table = (TT_OS2*)FT_Get_Sfnt_Table(face, ft_sfnt_os2)) != NULL) {
        return (os2_table->fsType & 0x202) == 0;
    }
    return false;  // We tried, fail safe.
#endif
}

static bool GetLetterCBox(FT_Face face, char letter, FT_BBox* bbox) {
    const FT_UInt glyph_id = FT_Get_Char_Index(face, letter);
    if (!glyph_id)
        return false;
    if (FT_Load_Glyph(face, glyph_id, FT_LOAD_NO_SCALE) != 0)
        return false;
    FT_Outline_Get_CBox(&face->glyph->outline, bbox);
    return true;
}

static bool getWidthAdvance(FT_Face face, int gId, int16_t* data) {
    FT_Fixed advance = 0;
    if (getAdvances(face, gId, 1, FT_LOAD_NO_SCALE, &advance)) {
        return false;
    }
    SkASSERT(data);
    *data = advance;
    return true;
}

static void populate_glyph_to_unicode(FT_Face& face,
                                      SkTDArray<SkUnichar>* glyphToUnicode) {
    // Check and see if we have Unicode cmaps.
    for (int i = 0; i < face->num_charmaps; ++i) {
        // CMaps known to support Unicode:
        // Platform ID   Encoding ID   Name
        // -----------   -----------   -----------------------------------
        // 0             0,1           Apple Unicode
        // 0             3             Apple Unicode 2.0 (preferred)
        // 3             1             Microsoft Unicode UCS-2
        // 3             10            Microsoft Unicode UCS-4 (preferred)
        //
        // See Apple TrueType Reference Manual
        // http://developer.apple.com/fonts/TTRefMan/RM06/Chap6cmap.html
        // http://developer.apple.com/fonts/TTRefMan/RM06/Chap6name.html#ID
        // Microsoft OpenType Specification
        // http://www.microsoft.com/typography/otspec/cmap.htm

        FT_UShort platformId = face->charmaps[i]->platform_id;
        FT_UShort encodingId = face->charmaps[i]->encoding_id;

        if (platformId != 0 && platformId != 3) {
            continue;
        }
        if (platformId == 3 && encodingId != 1 && encodingId != 10) {
            continue;
        }
        bool preferredMap = ((platformId == 3 && encodingId == 10) ||
                             (platformId == 0 && encodingId == 3));

        FT_Set_Charmap(face, face->charmaps[i]);
        if (glyphToUnicode->isEmpty()) {
            glyphToUnicode->setCount(face->num_glyphs);
            memset(glyphToUnicode->begin(), 0,
                   sizeof(SkUnichar) * face->num_glyphs);
        }

        // Iterate through each cmap entry.
        FT_UInt glyphIndex;
        for (SkUnichar charCode = FT_Get_First_Char(face, &glyphIndex);
             glyphIndex != 0;
             charCode = FT_Get_Next_Char(face, charCode, &glyphIndex)) {
            if (charCode &&
                    ((*glyphToUnicode)[glyphIndex] == 0 || preferredMap)) {
                (*glyphToUnicode)[glyphIndex] = charCode;
            }
        }
    }
}

SkAdvancedTypefaceMetrics* SkTypeface_FreeType::onGetAdvancedTypefaceMetrics(
        SkAdvancedTypefaceMetrics::PerGlyphInfo perGlyphInfo,
        const uint32_t* glyphIDs,
        uint32_t glyphIDsCount) const {
#if defined(SK_BUILD_FOR_MAC)
    return NULL;
#else
    AutoFTAccess fta(this);
    FT_Face face = fta.face();
    if (!face) {
        return NULL;
    }

    SkAdvancedTypefaceMetrics* info = new SkAdvancedTypefaceMetrics;
    info->fFontName.set(FT_Get_Postscript_Name(face));
    info->fMultiMaster = FT_HAS_MULTIPLE_MASTERS(face);
    info->fLastGlyphID = face->num_glyphs - 1;
    info->fEmSize = 1000;

    bool cid = false;
    const char* fontType = FT_Get_X11_Font_Format(face);
    if (strcmp(fontType, "Type 1") == 0) {
        info->fType = SkAdvancedTypefaceMetrics::kType1_Font;
    } else if (strcmp(fontType, "CID Type 1") == 0) {
        info->fType = SkAdvancedTypefaceMetrics::kType1CID_Font;
        cid = true;
    } else if (strcmp(fontType, "CFF") == 0) {
        info->fType = SkAdvancedTypefaceMetrics::kCFF_Font;
    } else if (strcmp(fontType, "TrueType") == 0) {
        info->fType = SkAdvancedTypefaceMetrics::kTrueType_Font;
        cid = true;
        TT_Header* ttHeader;
        if ((ttHeader = (TT_Header*)FT_Get_Sfnt_Table(face,
                                                      ft_sfnt_head)) != NULL) {
            info->fEmSize = ttHeader->Units_Per_EM;
        }
    } else {
        info->fType = SkAdvancedTypefaceMetrics::kOther_Font;
    }

    info->fStyle = 0;
    if (FT_IS_FIXED_WIDTH(face))
        info->fStyle |= SkAdvancedTypefaceMetrics::kFixedPitch_Style;
    if (face->style_flags & FT_STYLE_FLAG_ITALIC)
        info->fStyle |= SkAdvancedTypefaceMetrics::kItalic_Style;

    PS_FontInfoRec ps_info;
    TT_Postscript* tt_info;
    if (FT_Get_PS_Font_Info(face, &ps_info) == 0) {
        info->fItalicAngle = ps_info.italic_angle;
    } else if ((tt_info =
                (TT_Postscript*)FT_Get_Sfnt_Table(face,
                                                  ft_sfnt_post)) != NULL) {
        info->fItalicAngle = SkFixedToScalar(tt_info->italicAngle);
    } else {
        info->fItalicAngle = 0;
    }

    info->fAscent = face->ascender;
    info->fDescent = face->descender;

    // Figure out a good guess for StemV - Min width of i, I, !, 1.
    // This probably isn't very good with an italic font.
    int16_t min_width = SHRT_MAX;
    info->fStemV = 0;
    char stem_chars[] = {'i', 'I', '!', '1'};
    for (size_t i = 0; i < SK_ARRAY_COUNT(stem_chars); i++) {
        FT_BBox bbox;
        if (GetLetterCBox(face, stem_chars[i], &bbox)) {
            int16_t width = bbox.xMax - bbox.xMin;
            if (width > 0 && width < min_width) {
                min_width = width;
                info->fStemV = min_width;
            }
        }
    }

    TT_PCLT* pclt_info;
    TT_OS2* os2_table;
    if ((pclt_info = (TT_PCLT*)FT_Get_Sfnt_Table(face, ft_sfnt_pclt)) != NULL) {
        info->fCapHeight = pclt_info->CapHeight;
        uint8_t serif_style = pclt_info->SerifStyle & 0x3F;
        if (serif_style >= 2 && serif_style <= 6)
            info->fStyle |= SkAdvancedTypefaceMetrics::kSerif_Style;
        else if (serif_style >= 9 && serif_style <= 12)
            info->fStyle |= SkAdvancedTypefaceMetrics::kScript_Style;
    } else if (((os2_table = (TT_OS2*)FT_Get_Sfnt_Table(face, ft_sfnt_os2)) != NULL) &&
               // sCapHeight is available only when version 2 or later.
               os2_table->version != 0xFFFF &&
               os2_table->version >= 2) {
        info->fCapHeight = os2_table->sCapHeight;
    } else {
        // Figure out a good guess for CapHeight: average the height of M and X.
        FT_BBox m_bbox, x_bbox;
        bool got_m, got_x;
        got_m = GetLetterCBox(face, 'M', &m_bbox);
        got_x = GetLetterCBox(face, 'X', &x_bbox);
        if (got_m && got_x) {
            info->fCapHeight = (m_bbox.yMax - m_bbox.yMin + x_bbox.yMax -
                    x_bbox.yMin) / 2;
        } else if (got_m && !got_x) {
            info->fCapHeight = m_bbox.yMax - m_bbox.yMin;
        } else if (!got_m && got_x) {
            info->fCapHeight = x_bbox.yMax - x_bbox.yMin;
        } else {
            // Last resort, use the ascent.
            info->fCapHeight = info->fAscent;
        }
    }

    info->fBBox = SkIRect::MakeLTRB(face->bbox.xMin, face->bbox.yMax,
                                    face->bbox.xMax, face->bbox.yMin);

    if (!canEmbed(face) || !FT_IS_SCALABLE(face) ||
            info->fType == SkAdvancedTypefaceMetrics::kOther_Font) {
        perGlyphInfo = SkAdvancedTypefaceMetrics::kNo_PerGlyphInfo;
    }

    if (perGlyphInfo & SkAdvancedTypefaceMetrics::kHAdvance_PerGlyphInfo) {
        if (FT_IS_FIXED_WIDTH(face)) {
            appendRange(&info->fGlyphWidths, 0);
            int16_t advance = face->max_advance_width;
            info->fGlyphWidths->fAdvance.append(1, &advance);
            finishRange(info->fGlyphWidths.get(), 0,
                        SkAdvancedTypefaceMetrics::WidthRange::kDefault);
        } else if (!cid) {
            appendRange(&info->fGlyphWidths, 0);
            // So as to not blow out the stack, get advances in batches.
            for (int gID = 0; gID < face->num_glyphs; gID += 128) {
                FT_Fixed advances[128];
                int advanceCount = 128;
                if (gID + advanceCount > face->num_glyphs)
                    advanceCount = face->num_glyphs - gID;
                getAdvances(face, gID, advanceCount, FT_LOAD_NO_SCALE,
                            advances);
                for (int i = 0; i < advanceCount; i++) {
                    int16_t advance = advances[i];
                    info->fGlyphWidths->fAdvance.append(1, &advance);
                }
            }
            finishRange(info->fGlyphWidths.get(), face->num_glyphs - 1,
                        SkAdvancedTypefaceMetrics::WidthRange::kRange);
        } else {
            info->fGlyphWidths.reset(
                getAdvanceData(face,
                               face->num_glyphs,
                               glyphIDs,
                               glyphIDsCount,
                               &getWidthAdvance));
        }
    }

    if (perGlyphInfo & SkAdvancedTypefaceMetrics::kVAdvance_PerGlyphInfo &&
            FT_HAS_VERTICAL(face)) {
        SkASSERT(false);  // Not implemented yet.
    }

    if (perGlyphInfo & SkAdvancedTypefaceMetrics::kGlyphNames_PerGlyphInfo &&
            info->fType == SkAdvancedTypefaceMetrics::kType1_Font) {
        // Postscript fonts may contain more than 255 glyphs, so we end up
        // using multiple font descriptions with a glyph ordering.  Record
        // the name of each glyph.
        info->fGlyphNames.reset(
                new SkAutoTArray<SkString>(face->num_glyphs));
        for (int gID = 0; gID < face->num_glyphs; gID++) {
            char glyphName[128];  // PS limit for names is 127 bytes.
            FT_Get_Glyph_Name(face, gID, glyphName, 128);
            info->fGlyphNames->get()[gID].set(glyphName);
        }
    }

    if (perGlyphInfo & SkAdvancedTypefaceMetrics::kToUnicode_PerGlyphInfo &&
           info->fType != SkAdvancedTypefaceMetrics::kType1_Font &&
           face->num_charmaps) {
        populate_glyph_to_unicode(face, &(info->fGlyphToUnicode));
    }

    if (!canEmbed(face))
        info->fType = SkAdvancedTypefaceMetrics::kNotEmbeddable_Font;

    return info;
#endif
}

///////////////////////////////////////////////////////////////////////////

#define BLACK_LUMINANCE_LIMIT   0x40
#define WHITE_LUMINANCE_LIMIT   0xA0

static bool bothZero(SkScalar a, SkScalar b) {
    return 0 == a && 0 == b;
}

// returns false if there is any non-90-rotation or skew
static bool isAxisAligned(const SkScalerContext::Rec& rec) {
    return 0 == rec.fPreSkewX &&
           (bothZero(rec.fPost2x2[0][1], rec.fPost2x2[1][0]) ||
            bothZero(rec.fPost2x2[0][0], rec.fPost2x2[1][1]));
}

SkScalerContext* SkTypeface_FreeType::onCreateScalerContext(
                                               const SkDescriptor* desc) const {
    SkScalerContext_FreeType* c = SkNEW_ARGS(SkScalerContext_FreeType,
                                        (const_cast<SkTypeface_FreeType*>(this),
                                         desc));
    if (!c->success()) {
        SkDELETE(c);
        c = NULL;
    }
    return c;
}

void SkTypeface_FreeType::onFilterRec(SkScalerContextRec* rec) const {
    //BOGUS: http://code.google.com/p/chromium/issues/detail?id=121119
    //Cap the requested size as larger sizes give bogus values.
    //Remove when http://code.google.com/p/skia/issues/detail?id=554 is fixed.
    if (rec->fTextSize > SkIntToScalar(1 << 14)) {
        rec->fTextSize = SkIntToScalar(1 << 14);
    }

    if (!is_lcd_supported() && isLCD(*rec)) {
        // If the runtime Freetype library doesn't support LCD mode, we disable
        // it here.
        rec->fMaskFormat = SkMask::kA8_Format;
    }

    SkPaint::Hinting h = rec->getHinting();
    if (SkPaint::kFull_Hinting == h && !isLCD(*rec)) {
        // collapse full->normal hinting if we're not doing LCD
        h = SkPaint::kNormal_Hinting;
    }
    if ((rec->fFlags & SkScalerContext::kSubpixelPositioning_Flag)) {
        if (SkPaint::kNo_Hinting != h) {
            h = SkPaint::kSlight_Hinting;
        }
    }

    // rotated text looks bad with hinting, so we disable it as needed
    if (!isAxisAligned(*rec)) {
        h = SkPaint::kNo_Hinting;
    }
    rec->setHinting(h);

#ifndef SK_GAMMA_APPLY_TO_A8
    if (!isLCD(*rec)) {
      rec->ignorePreBlend();
    }
#endif
}

int SkTypeface_FreeType::onGetUPEM() const {
    AutoFTAccess fta(this);
    FT_Face face = fta.face();
    return face ? face->units_per_EM : 0;
}

bool SkTypeface_FreeType::onGetKerningPairAdjustments(const uint16_t glyphs[],
                                      int count, int32_t adjustments[]) const {
    AutoFTAccess fta(this);
    FT_Face face = fta.face();
    if (!face || !FT_HAS_KERNING(face)) {
        return false;
    }

    for (int i = 0; i < count - 1; ++i) {
        FT_Vector delta;
        FT_Error err = FT_Get_Kerning(face, glyphs[i], glyphs[i+1],
                                      FT_KERNING_UNSCALED, &delta);
        if (err) {
            return false;
        }
        adjustments[i] = delta.x;
    }
    return true;
}

static FT_Int chooseBitmapStrike(FT_Face face, SkFixed scaleY) {
    // early out if face is bad
    if (face == NULL) {
        SkDEBUGF(("chooseBitmapStrike aborted due to NULL face\n"));
        return -1;
    }
    // determine target ppem
    FT_Pos targetPPEM = SkFixedToFDot6(scaleY);
    // find a bitmap strike equal to or just larger than the requested size
    FT_Int chosenStrikeIndex = -1;
    FT_Pos chosenPPEM = 0;
    for (FT_Int strikeIndex = 0; strikeIndex < face->num_fixed_sizes; ++strikeIndex) {
        FT_Pos thisPPEM = face->available_sizes[strikeIndex].y_ppem;
        if (thisPPEM == targetPPEM) {
            // exact match - our search stops here
            chosenPPEM = thisPPEM;
            chosenStrikeIndex = strikeIndex;
            break;
        } else if (chosenPPEM < targetPPEM) {
            // attempt to increase chosenPPEM
            if (thisPPEM > chosenPPEM) {
                chosenPPEM = thisPPEM;
                chosenStrikeIndex = strikeIndex;
            }
        } else {
            // attempt to decrease chosenPPEM, but not below targetPPEM
            if (thisPPEM < chosenPPEM && thisPPEM > targetPPEM) {
                chosenPPEM = thisPPEM;
                chosenStrikeIndex = strikeIndex;
            }
        }
    }
    if (chosenStrikeIndex != -1) {
        // use the chosen strike
        FT_Error err = FT_Select_Size(face, chosenStrikeIndex);
        if (err != 0) {
            SkDEBUGF(("FT_Select_Size(%s, %d) returned 0x%x\n", face->family_name,
                      chosenStrikeIndex, err));
            chosenStrikeIndex = -1;
        }
    }
    return chosenStrikeIndex;
}

SkScalerContext_FreeType::SkScalerContext_FreeType(SkTypeface* typeface,
                                                   const SkDescriptor* desc)
        : SkScalerContext_FreeType_Base(typeface, desc) {
    SkAutoMutexAcquire  ac(gFTMutex);

    if (gFTCount == 0) {
        if (!InitFreetype()) {
            sk_throw();
        }
    }
    ++gFTCount;

    // load the font file
    fStrikeIndex = -1;
    fFTSize = NULL;
    fFace = NULL;
    fFaceRec = ref_ft_face(typeface);
    if (NULL == fFaceRec) {
        return;
    }
    fFace = fFaceRec->fFace;

    // compute our factors from the record

    SkMatrix    m;

    fRec.getSingleMatrix(&m);

#ifdef DUMP_STRIKE_CREATION
    SkString     keyString;
    SkFontHost::GetDescriptorKeyString(desc, &keyString);
    printf("========== strike [%g %g %g] [%g %g %g %g] hints %d format %d %s\n", SkScalarToFloat(fRec.fTextSize),
           SkScalarToFloat(fRec.fPreScaleX), SkScalarToFloat(fRec.fPreSkewX),
           SkScalarToFloat(fRec.fPost2x2[0][0]), SkScalarToFloat(fRec.fPost2x2[0][1]),
           SkScalarToFloat(fRec.fPost2x2[1][0]), SkScalarToFloat(fRec.fPost2x2[1][1]),
           fRec.getHinting(), fRec.fMaskFormat, keyString.c_str());
#endif

    //  now compute our scale factors
    SkScalar    sx = m.getScaleX();
    SkScalar    sy = m.getScaleY();

    fMatrix22Scalar.reset();

    if (m.getSkewX() || m.getSkewY() || sx < 0 || sy < 0) {
        // sort of give up on hinting
        sx = SkMaxScalar(SkScalarAbs(sx), SkScalarAbs(m.getSkewX()));
        sy = SkMaxScalar(SkScalarAbs(m.getSkewY()), SkScalarAbs(sy));
        sx = sy = SkScalarAve(sx, sy);

        SkScalar inv = SkScalarInvert(sx);

        // flip the skew elements to go from our Y-down system to FreeType's
        fMatrix22.xx = SkScalarToFixed(SkScalarMul(m.getScaleX(), inv));
        fMatrix22.xy = -SkScalarToFixed(SkScalarMul(m.getSkewX(), inv));
        fMatrix22.yx = -SkScalarToFixed(SkScalarMul(m.getSkewY(), inv));
        fMatrix22.yy = SkScalarToFixed(SkScalarMul(m.getScaleY(), inv));

        fMatrix22Scalar.setScaleX(SkScalarMul(m.getScaleX(), inv));
        fMatrix22Scalar.setSkewX(-SkScalarMul(m.getSkewX(), inv));
        fMatrix22Scalar.setSkewY(-SkScalarMul(m.getSkewY(), inv));
        fMatrix22Scalar.setScaleY(SkScalarMul(m.getScaleY(), inv));
    } else {
        fMatrix22.xx = fMatrix22.yy = SK_Fixed1;
        fMatrix22.xy = fMatrix22.yx = 0;
    }
    fScale.set(sx, sy);
    fScaleX = SkScalarToFixed(sx);
    fScaleY = SkScalarToFixed(sy);

    fLCDIsVert = SkToBool(fRec.fFlags & SkScalerContext::kLCD_Vertical_Flag);

    // compute the flags we send to Load_Glyph
    bool linearMetrics = SkToBool(fRec.fFlags & SkScalerContext::kSubpixelPositioning_Flag);
    {
        FT_Int32 loadFlags = FT_LOAD_DEFAULT;

        if (SkMask::kBW_Format == fRec.fMaskFormat) {
            // See http://code.google.com/p/chromium/issues/detail?id=43252#c24
            loadFlags = FT_LOAD_TARGET_MONO;
            if (fRec.getHinting() == SkPaint::kNo_Hinting) {
                loadFlags = FT_LOAD_NO_HINTING;
                linearMetrics = true;
            }
        } else {
            switch (fRec.getHinting()) {
            case SkPaint::kNo_Hinting:
                loadFlags = FT_LOAD_NO_HINTING;
                linearMetrics = true;
                break;
            case SkPaint::kSlight_Hinting:
                loadFlags = FT_LOAD_TARGET_LIGHT;  // This implies FORCE_AUTOHINT
                break;
            case SkPaint::kNormal_Hinting:
                if (fRec.fFlags & SkScalerContext::kForceAutohinting_Flag) {
                    loadFlags = FT_LOAD_FORCE_AUTOHINT;
                }
                break;
            case SkPaint::kFull_Hinting:
                if (fRec.fFlags & SkScalerContext::kForceAutohinting_Flag) {
                    loadFlags = FT_LOAD_FORCE_AUTOHINT;
                    break;
                }
                loadFlags = FT_LOAD_TARGET_NORMAL;
                if (isLCD(fRec)) {
                    if (fLCDIsVert) {
                        loadFlags = FT_LOAD_TARGET_LCD_V;
                    } else {
                        loadFlags = FT_LOAD_TARGET_LCD;
                    }
                }
                break;
            default:
                SkDebugf("---------- UNKNOWN hinting %d\n", fRec.getHinting());
                break;
            }
        }

        if ((fRec.fFlags & SkScalerContext::kEmbeddedBitmapText_Flag) == 0) {
            loadFlags |= FT_LOAD_NO_BITMAP;
        }

        // Always using FT_LOAD_IGNORE_GLOBAL_ADVANCE_WIDTH to get correct
        // advances, as fontconfig and cairo do.
        // See http://code.google.com/p/skia/issues/detail?id=222.
        loadFlags |= FT_LOAD_IGNORE_GLOBAL_ADVANCE_WIDTH;

        // Use vertical layout if requested.
        if (fRec.fFlags & SkScalerContext::kVertical_Flag) {
            loadFlags |= FT_LOAD_VERTICAL_LAYOUT;
        }

        loadFlags |= FT_LOAD_COLOR;

        fLoadGlyphFlags = loadFlags;
    }

    FT_Error err = FT_New_Size(fFace, &fFTSize);
    if (err != 0) {
        SkDEBUGF(("FT_New_Size returned %x for face %s\n", err, fFace->family_name));
        fFace = NULL;
        return;
    }
    err = FT_Activate_Size(fFTSize);
    if (err != 0) {
        SkDEBUGF(("FT_Activate_Size(%08x, 0x%x, 0x%x) returned 0x%x\n", fFace, fScaleX, fScaleY,
                  err));
        fFTSize = NULL;
        return;
    }

    if (FT_IS_SCALABLE(fFace)) {
        err = FT_Set_Char_Size(fFace, SkFixedToFDot6(fScaleX), SkFixedToFDot6(fScaleY), 72, 72);
        if (err != 0) {
            SkDEBUGF(("FT_Set_CharSize(%08x, 0x%x, 0x%x) returned 0x%x\n",
                                    fFace, fScaleX, fScaleY,      err));
            fFace = NULL;
            return;
        }
        FT_Set_Transform(fFace, &fMatrix22, NULL);
    } else if (FT_HAS_FIXED_SIZES(fFace)) {
        fStrikeIndex = chooseBitmapStrike(fFace, fScaleY);
        if (fStrikeIndex == -1) {
            SkDEBUGF(("no glyphs for font \"%s\" size %f?\n",
                            fFace->family_name,       SkFixedToScalar(fScaleY)));
        } else {
            // FreeType does no provide linear metrics for bitmap fonts.
            linearMetrics = false;

            // FreeType documentation says:
            // FT_LOAD_NO_BITMAP -- Ignore bitmap strikes when loading.
            // Bitmap-only fonts ignore this flag.
            //
            // However, in FreeType 2.5.1 color bitmap only fonts do not ignore this flag.
            // Force this flag off for bitmap only fonts.
            fLoadGlyphFlags &= ~FT_LOAD_NO_BITMAP;
        }
    } else {
        SkDEBUGF(("unknown kind of font \"%s\" size %f?\n",
                            fFace->family_name,       SkFixedToScalar(fScaleY)));
    }

    fDoLinearMetrics = linearMetrics;
}

SkScalerContext_FreeType::~SkScalerContext_FreeType() {
    SkAutoMutexAcquire  ac(gFTMutex);

    if (fFTSize != NULL) {
        FT_Done_Size(fFTSize);
    }

    if (fFace != NULL) {
        unref_ft_face(fFace);
    }
    if (--gFTCount == 0) {
        FT_Done_FreeType(gFTLibrary);
        SkDEBUGCODE(gFTLibrary = NULL;)
    }
}

/*  We call this before each use of the fFace, since we may be sharing
    this face with other context (at different sizes).
*/
FT_Error SkScalerContext_FreeType::setupSize() {
    FT_Error err = FT_Activate_Size(fFTSize);
    if (err != 0) {
        SkDEBUGF(("SkScalerContext_FreeType::FT_Activate_Size(%x, 0x%x, 0x%x) returned 0x%x\n",
                  fFaceRec->fFontID, fScaleX, fScaleY, err));
        fFTSize = NULL;
        return err;
    }

    // seems we need to reset this every time (not sure why, but without it
    // I get random italics from some other fFTSize)
    FT_Set_Transform(fFace, &fMatrix22, NULL);
    return 0;
}

unsigned SkScalerContext_FreeType::generateGlyphCount() {
    return fFace->num_glyphs;
}

uint16_t SkScalerContext_FreeType::generateCharToGlyph(SkUnichar uni) {
    return SkToU16(FT_Get_Char_Index( fFace, uni ));
}

SkUnichar SkScalerContext_FreeType::generateGlyphToChar(uint16_t glyph) {
    // iterate through each cmap entry, looking for matching glyph indices
    FT_UInt glyphIndex;
    SkUnichar charCode = FT_Get_First_Char( fFace, &glyphIndex );

    while (glyphIndex != 0) {
        if (glyphIndex == glyph) {
            return charCode;
        }
        charCode = FT_Get_Next_Char( fFace, charCode, &glyphIndex );
    }

    return 0;
}

void SkScalerContext_FreeType::generateAdvance(SkGlyph* glyph) {
#ifdef FT_ADVANCES_H
   /* unhinted and light hinted text have linearly scaled advances
    * which are very cheap to compute with some font formats...
    */
    if (fDoLinearMetrics) {
        SkAutoMutexAcquire  ac(gFTMutex);

        if (this->setupSize()) {
            glyph->zeroMetrics();
            return;
        }

        FT_Error    error;
        FT_Fixed    advance;

        error = FT_Get_Advance( fFace, glyph->getGlyphID(fBaseGlyphCount),
                                fLoadGlyphFlags | FT_ADVANCE_FLAG_FAST_ONLY,
                                &advance );
        if (0 == error) {
            glyph->fRsbDelta = 0;
            glyph->fLsbDelta = 0;
            glyph->fAdvanceX = SkFixedMul(fMatrix22.xx, advance);
            glyph->fAdvanceY = - SkFixedMul(fMatrix22.yx, advance);
            return;
        }
    }
#endif /* FT_ADVANCES_H */
    /* otherwise, we need to load/hint the glyph, which is slower */
    this->generateMetrics(glyph);
    return;
}

void SkScalerContext_FreeType::getBBoxForCurrentGlyph(SkGlyph* glyph,
                                                      FT_BBox* bbox,
                                                      bool snapToPixelBoundary) {

    FT_Outline_Get_CBox(&fFace->glyph->outline, bbox);

    if (fRec.fFlags & SkScalerContext::kSubpixelPositioning_Flag) {
        int dx = SkFixedToFDot6(glyph->getSubXFixed());
        int dy = SkFixedToFDot6(glyph->getSubYFixed());
        // negate dy since freetype-y-goes-up and skia-y-goes-down
        bbox->xMin += dx;
        bbox->yMin -= dy;
        bbox->xMax += dx;
        bbox->yMax -= dy;
    }

    // outset the box to integral boundaries
    if (snapToPixelBoundary) {
        bbox->xMin &= ~63;
        bbox->yMin &= ~63;
        bbox->xMax  = (bbox->xMax + 63) & ~63;
        bbox->yMax  = (bbox->yMax + 63) & ~63;
    }

    // Must come after snapToPixelBoundary so that the width and height are
    // consistent. Otherwise asserts will fire later on when generating the
    // glyph image.
    if (fRec.fFlags & SkScalerContext::kVertical_Flag) {
        FT_Vector vector;
        vector.x = fFace->glyph->metrics.vertBearingX - fFace->glyph->metrics.horiBearingX;
        vector.y = -fFace->glyph->metrics.vertBearingY - fFace->glyph->metrics.horiBearingY;
        FT_Vector_Transform(&vector, &fMatrix22);
        bbox->xMin += vector.x;
        bbox->xMax += vector.x;
        bbox->yMin += vector.y;
        bbox->yMax += vector.y;
    }
}

bool SkScalerContext_FreeType::getCBoxForLetter(char letter, FT_BBox* bbox) {
    const FT_UInt glyph_id = FT_Get_Char_Index(fFace, letter);
    if (!glyph_id)
        return false;
    if (FT_Load_Glyph(fFace, glyph_id, fLoadGlyphFlags) != 0)
        return false;
    emboldenIfNeeded(fFace, fFace->glyph);
    FT_Outline_Get_CBox(&fFace->glyph->outline, bbox);
    return true;
}

void SkScalerContext_FreeType::updateGlyphIfLCD(SkGlyph* glyph) {
    if (isLCD(fRec)) {
        if (fLCDIsVert) {
            glyph->fHeight += gLCDExtra;
            glyph->fTop -= gLCDExtra >> 1;
        } else {
            glyph->fWidth += gLCDExtra;
            glyph->fLeft -= gLCDExtra >> 1;
        }
    }
}

inline void scaleGlyphMetrics(SkGlyph& glyph, SkScalar scale) {
    glyph.fWidth *= scale;
    glyph.fHeight *= scale;
    glyph.fTop *= scale;
    glyph.fLeft *= scale;

    SkFixed fixedScale = SkScalarToFixed(scale);
    glyph.fAdvanceX = SkFixedMul(glyph.fAdvanceX, fixedScale);
    glyph.fAdvanceY = SkFixedMul(glyph.fAdvanceY, fixedScale);
}

void SkScalerContext_FreeType::generateMetrics(SkGlyph* glyph) {
    SkAutoMutexAcquire  ac(gFTMutex);

    glyph->fRsbDelta = 0;
    glyph->fLsbDelta = 0;

    FT_Error    err;

    if (this->setupSize()) {
        goto ERROR;
    }

    err = FT_Load_Glyph( fFace, glyph->getGlyphID(fBaseGlyphCount), fLoadGlyphFlags );
    if (err != 0) {
#if 0
        SkDEBUGF(("SkScalerContext_FreeType::generateMetrics(%x): FT_Load_Glyph(glyph:%d flags:%x) returned 0x%x\n",
                    fFaceRec->fFontID, glyph->getGlyphID(fBaseGlyphCount), fLoadGlyphFlags, err));
#endif
    ERROR:
        glyph->zeroMetrics();
        return;
    }
    emboldenIfNeeded(fFace, fFace->glyph);

    switch ( fFace->glyph->format ) {
      case FT_GLYPH_FORMAT_OUTLINE:
        if (0 == fFace->glyph->outline.n_contours) {
            glyph->fWidth = 0;
            glyph->fHeight = 0;
            glyph->fTop = 0;
            glyph->fLeft = 0;
        } else {
            FT_BBox bbox;
            getBBoxForCurrentGlyph(glyph, &bbox, true);

            glyph->fWidth   = SkToU16(SkFDot6Floor(bbox.xMax - bbox.xMin));
            glyph->fHeight  = SkToU16(SkFDot6Floor(bbox.yMax - bbox.yMin));
            glyph->fTop     = -SkToS16(SkFDot6Floor(bbox.yMax));
            glyph->fLeft    = SkToS16(SkFDot6Floor(bbox.xMin));

            updateGlyphIfLCD(glyph);
        }
        break;

      case FT_GLYPH_FORMAT_BITMAP:
<<<<<<< HEAD
        if ((fRec.fFlags & kEmbolden_Flag) && !(fFace->style_flags & FT_STYLE_FLAG_BOLD)) {
            FT_GlyphSlot_Own_Bitmap(fFace->glyph);
            FT_Bitmap_Embolden(gFTLibrary, &fFace->glyph->bitmap, kBitmapEmboldenStrength, 0);
        }

=======
>>>>>>> a7692a9a
        if (fRec.fFlags & SkScalerContext::kVertical_Flag) {
            FT_Vector vector;
            vector.x = fFace->glyph->metrics.vertBearingX - fFace->glyph->metrics.horiBearingX;
            vector.y = -fFace->glyph->metrics.vertBearingY - fFace->glyph->metrics.horiBearingY;
            FT_Vector_Transform(&vector, &fMatrix22);
            fFace->glyph->bitmap_left += SkFDot6Floor(vector.x);
            fFace->glyph->bitmap_top  += SkFDot6Floor(vector.y);
        }

        if (fFace->glyph->bitmap.pixel_mode == FT_PIXEL_MODE_BGRA) {
            glyph->fMaskFormat = SkMask::kARGB32_Format;
        }

        glyph->fWidth   = SkToU16(fFace->glyph->bitmap.width);
        glyph->fHeight  = SkToU16(fFace->glyph->bitmap.rows);
        glyph->fTop     = -SkToS16(fFace->glyph->bitmap_top);
        glyph->fLeft    = SkToS16(fFace->glyph->bitmap_left);
        break;

      default:
        SkDEBUGFAIL("unknown glyph format");
        goto ERROR;
    }

    if (fRec.fFlags & SkScalerContext::kVertical_Flag) {
        if (fDoLinearMetrics) {
            glyph->fAdvanceX = -SkFixedMul(fMatrix22.xy, fFace->glyph->linearVertAdvance);
            glyph->fAdvanceY = SkFixedMul(fMatrix22.yy, fFace->glyph->linearVertAdvance);
        } else {
            glyph->fAdvanceX = -SkFDot6ToFixed(fFace->glyph->advance.x);
            glyph->fAdvanceY = SkFDot6ToFixed(fFace->glyph->advance.y);
        }
    } else {
        if (fDoLinearMetrics) {
            glyph->fAdvanceX = SkFixedMul(fMatrix22.xx, fFace->glyph->linearHoriAdvance);
            glyph->fAdvanceY = -SkFixedMul(fMatrix22.yx, fFace->glyph->linearHoriAdvance);
        } else {
            glyph->fAdvanceX = SkFDot6ToFixed(fFace->glyph->advance.x);
            glyph->fAdvanceY = -SkFDot6ToFixed(fFace->glyph->advance.y);

            if (fRec.fFlags & kDevKernText_Flag) {
                glyph->fRsbDelta = SkToS8(fFace->glyph->rsb_delta);
                glyph->fLsbDelta = SkToS8(fFace->glyph->lsb_delta);
            }
        }
    }

    if (fFace->glyph->format == FT_GLYPH_FORMAT_BITMAP && fScaleY && fFace->size->metrics.y_ppem) {
        // NOTE: both dimensions are scaled by y_ppem. this is WAI.
        scaleGlyphMetrics(*glyph, SkScalarDiv(SkFixedToScalar(fScaleY),
                                              SkIntToScalar(fFace->size->metrics.y_ppem)));
    }

#ifdef ENABLE_GLYPH_SPEW
    SkDEBUGF(("FT_Set_Char_Size(this:%p sx:%x sy:%x ", this, fScaleX, fScaleY));
    SkDEBUGF(("Metrics(glyph:%d flags:0x%x) w:%d\n", glyph->getGlyphID(fBaseGlyphCount), fLoadGlyphFlags, glyph->fWidth));
#endif
}


void SkScalerContext_FreeType::generateImage(const SkGlyph& glyph) {
    SkAutoMutexAcquire  ac(gFTMutex);

    FT_Error    err;

    if (this->setupSize()) {
        goto ERROR;
    }

    err = FT_Load_Glyph( fFace, glyph.getGlyphID(fBaseGlyphCount), fLoadGlyphFlags);
    if (err != 0) {
        SkDEBUGF(("SkScalerContext_FreeType::generateImage: FT_Load_Glyph(glyph:%d width:%d height:%d rb:%d flags:%d) returned 0x%x\n",
                    glyph.getGlyphID(fBaseGlyphCount), glyph.fWidth, glyph.fHeight, glyph.rowBytes(), fLoadGlyphFlags, err));
    ERROR:
        memset(glyph.fImage, 0, glyph.rowBytes() * glyph.fHeight);
        return;
    }

    emboldenIfNeeded(fFace, fFace->glyph);
    generateGlyphImage(fFace, glyph);
}


void SkScalerContext_FreeType::generatePath(const SkGlyph& glyph,
                                            SkPath* path) {
    SkAutoMutexAcquire  ac(gFTMutex);

    SkASSERT(&glyph && path);

    if (this->setupSize()) {
        path->reset();
        return;
    }

    uint32_t flags = fLoadGlyphFlags;
    flags |= FT_LOAD_NO_BITMAP; // ignore embedded bitmaps so we're sure to get the outline
    flags &= ~FT_LOAD_RENDER;   // don't scan convert (we just want the outline)

    FT_Error err = FT_Load_Glyph( fFace, glyph.getGlyphID(fBaseGlyphCount), flags);

    if (err != 0) {
        SkDEBUGF(("SkScalerContext_FreeType::generatePath: FT_Load_Glyph(glyph:%d flags:%d) returned 0x%x\n",
                    glyph.getGlyphID(fBaseGlyphCount), flags, err));
        path->reset();
        return;
    }
    emboldenIfNeeded(fFace, fFace->glyph);

    generateGlyphPath(fFace, path);

    // The path's origin from FreeType is always the horizontal layout origin.
    // Offset the path so that it is relative to the vertical origin if needed.
    if (fRec.fFlags & SkScalerContext::kVertical_Flag) {
        FT_Vector vector;
        vector.x = fFace->glyph->metrics.vertBearingX - fFace->glyph->metrics.horiBearingX;
        vector.y = -fFace->glyph->metrics.vertBearingY - fFace->glyph->metrics.horiBearingY;
        FT_Vector_Transform(&vector, &fMatrix22);
        path->offset(SkFDot6ToScalar(vector.x), -SkFDot6ToScalar(vector.y));
    }
}

void SkScalerContext_FreeType::generateFontMetrics(SkPaint::FontMetrics* mx,
                                                   SkPaint::FontMetrics* my) {
    if (NULL == mx && NULL == my) {
        return;
    }

    SkAutoMutexAcquire  ac(gFTMutex);

    if (this->setupSize()) {
        ERROR:
        if (mx) {
            sk_bzero(mx, sizeof(SkPaint::FontMetrics));
        }
        if (my) {
            sk_bzero(my, sizeof(SkPaint::FontMetrics));
        }
        return;
    }

    FT_Face face = fFace;
    SkScalar scaleX = fScale.x();
    SkScalar scaleY = fScale.y();
    SkScalar mxy = fMatrix22Scalar.getSkewX() * scaleY;
    SkScalar myy = fMatrix22Scalar.getScaleY() * scaleY;

    // fetch units/EM from "head" table if needed (ie for bitmap fonts)
    SkScalar upem = SkIntToScalar(face->units_per_EM);
    if (!upem) {
        TT_Header* ttHeader = (TT_Header*)FT_Get_Sfnt_Table(face, ft_sfnt_head);
        if (ttHeader) {
            upem = SkIntToScalar(ttHeader->Units_Per_EM);
        }
    }

    // use the os/2 table as a source of reasonable defaults.
    SkScalar x_height = 0.0f;
    SkScalar avgCharWidth = 0.0f;
    SkScalar cap_height = 0.0f;
    TT_OS2* os2 = (TT_OS2*) FT_Get_Sfnt_Table(face, ft_sfnt_os2);
    if (os2) {
        x_height = scaleX * SkIntToScalar(os2->sxHeight) / upem;
        avgCharWidth = SkIntToScalar(os2->xAvgCharWidth) / upem;
        if (os2->version != 0xFFFF && os2->version >= 2) {
            cap_height = scaleX * SkIntToScalar(os2->sCapHeight) / upem;
        }
    }

    // pull from format-specific metrics as needed
    SkScalar ascent, descent, leading, xmin, xmax, ymin, ymax;
    if (face->face_flags & FT_FACE_FLAG_SCALABLE) { // scalable outline font
        ascent = -SkIntToScalar(face->ascender) / upem;
        descent = -SkIntToScalar(face->descender) / upem;
        leading = SkIntToScalar(face->height + (face->descender - face->ascender)) / upem;
        xmin = SkIntToScalar(face->bbox.xMin) / upem;
        xmax = SkIntToScalar(face->bbox.xMax) / upem;
        ymin = -SkIntToScalar(face->bbox.yMin) / upem;
        ymax = -SkIntToScalar(face->bbox.yMax) / upem;
        // we may be able to synthesize x_height and cap_height from outline
        if (!x_height) {
            FT_BBox bbox;
            if (getCBoxForLetter('x', &bbox)) {
                x_height = SkIntToScalar(bbox.yMax) / 64.0f;
            }
        }
        if (!cap_height) {
            FT_BBox bbox;
            if (getCBoxForLetter('H', &bbox)) {
                cap_height = SkIntToScalar(bbox.yMax) / 64.0f;
            }
        }
    } else if (fStrikeIndex != -1) { // bitmap strike metrics
        SkScalar xppem = SkIntToScalar(face->size->metrics.x_ppem);
        SkScalar yppem = SkIntToScalar(face->size->metrics.y_ppem);
        ascent = -SkIntToScalar(face->size->metrics.ascender) / (yppem * 64.0f);
        descent = -SkIntToScalar(face->size->metrics.descender) / (yppem * 64.0f);
        leading = (SkIntToScalar(face->size->metrics.height) / (yppem * 64.0f))
                + ascent - descent;
        xmin = 0.0f;
        xmax = SkIntToScalar(face->available_sizes[fStrikeIndex].width) / xppem;
        ymin = descent + leading;
        ymax = ascent - descent;
    } else {
        goto ERROR;
    }

    // synthesize elements that were not provided by the os/2 table or format-specific metrics
    if (!x_height) {
        x_height = -ascent;
    }
    if (!avgCharWidth) {
        avgCharWidth = xmax - xmin;
    }
    if (!cap_height) {
      cap_height = -ascent;
    }

    // disallow negative linespacing
    if (leading < 0.0f) {
        leading = 0.0f;
    }

    if (mx) {
        mx->fTop = ymax * mxy;
        mx->fAscent = ascent * mxy;
        mx->fDescent = descent * mxy;
        mx->fBottom = ymin * mxy;
        mx->fLeading = leading * mxy;
        mx->fAvgCharWidth = avgCharWidth * mxy;
        mx->fXMin = xmin;
        mx->fXMax = xmax;
        mx->fXHeight = x_height;
        mx->fCapHeight = cap_height;
    }
    if (my) {
        my->fTop = ymax * myy;
        my->fAscent = ascent * myy;
        my->fDescent = descent * myy;
        my->fBottom = ymin * myy;
        my->fLeading = leading * myy;
        my->fAvgCharWidth = avgCharWidth * myy;
        my->fXMin = xmin;
        my->fXMax = xmax;
        my->fXHeight = x_height;
        my->fCapHeight = cap_height;
    }
}

void SkScalerContext_FreeType::emboldenIfNeeded(FT_Face face, FT_GlyphSlot glyph)
{
    if (fRec.fFlags & SkScalerContext::kEmbolden_Flag) {
        switch ( glyph->format ) {
            case FT_GLYPH_FORMAT_OUTLINE:
                FT_Pos strength;
                strength = FT_MulFix(face->units_per_EM, face->size->metrics.y_scale) / 24;
                FT_Outline_Embolden(&glyph->outline, strength);
                break;
            case FT_GLYPH_FORMAT_BITMAP:
                FT_GlyphSlot_Own_Bitmap(glyph);
                FT_Bitmap_Embolden(glyph->library, &glyph->bitmap, kBitmapEmboldenStrength, 0);
                break;
            default:
                SkDEBUGFAIL("unknown glyph format");
        }
    }
}

///////////////////////////////////////////////////////////////////////////////

#include "SkUtils.h"

static SkUnichar next_utf8(const void** chars) {
    return SkUTF8_NextUnichar((const char**)chars);
}

static SkUnichar next_utf16(const void** chars) {
    return SkUTF16_NextUnichar((const uint16_t**)chars);
}

static SkUnichar next_utf32(const void** chars) {
    const SkUnichar** uniChars = (const SkUnichar**)chars;
    SkUnichar uni = **uniChars;
    *uniChars += 1;
    return uni;
}

typedef SkUnichar (*EncodingProc)(const void**);

static EncodingProc find_encoding_proc(SkTypeface::Encoding enc) {
    static const EncodingProc gProcs[] = {
        next_utf8, next_utf16, next_utf32
    };
    SkASSERT((size_t)enc < SK_ARRAY_COUNT(gProcs));
    return gProcs[enc];
}

int SkTypeface_FreeType::onCharsToGlyphs(const void* chars, Encoding encoding,
                                      uint16_t glyphs[], int glyphCount) const {
    AutoFTAccess fta(this);
    FT_Face face = fta.face();
    if (!face) {
        if (glyphs) {
            sk_bzero(glyphs, glyphCount * sizeof(glyphs[0]));
        }
        return 0;
    }

    EncodingProc next_uni_proc = find_encoding_proc(encoding);

    if (NULL == glyphs) {
        for (int i = 0; i < glyphCount; ++i) {
            if (0 == FT_Get_Char_Index(face, next_uni_proc(&chars))) {
                return i;
            }
        }
        return glyphCount;
    } else {
        int first = glyphCount;
        for (int i = 0; i < glyphCount; ++i) {
            unsigned id = FT_Get_Char_Index(face, next_uni_proc(&chars));
            glyphs[i] = SkToU16(id);
            if (0 == id && i < first) {
                first = i;
            }
        }
        return first;
    }
}

int SkTypeface_FreeType::onCountGlyphs() const {
    // we cache this value, using -1 as a sentinel for "not computed"
    if (fGlyphCount < 0) {
        AutoFTAccess fta(this);
        FT_Face face = fta.face();
        // if the face failed, we still assign a non-negative value
        fGlyphCount = face ? face->num_glyphs : 0;
    }
    return fGlyphCount;
}

SkTypeface::LocalizedStrings* SkTypeface_FreeType::onCreateFamilyNameIterator() const {
    SkTypeface::LocalizedStrings* nameIter =
        SkOTUtils::LocalizedStrings_NameTable::CreateForFamilyNames(*this);
    if (NULL == nameIter) {
        SkString familyName;
        this->getFamilyName(&familyName);
        SkString language("und"); //undetermined
        nameIter = new SkOTUtils::LocalizedStrings_SingleName(familyName, language);
    }
    return nameIter;
}

int SkTypeface_FreeType::onGetTableTags(SkFontTableTag tags[]) const {
    AutoFTAccess fta(this);
    FT_Face face = fta.face();

    FT_ULong tableCount = 0;
    FT_Error error;

    // When 'tag' is NULL, returns number of tables in 'length'.
    error = FT_Sfnt_Table_Info(face, 0, NULL, &tableCount);
    if (error) {
        return 0;
    }

    if (tags) {
        for (FT_ULong tableIndex = 0; tableIndex < tableCount; ++tableIndex) {
            FT_ULong tableTag;
            FT_ULong tablelength;
            error = FT_Sfnt_Table_Info(face, tableIndex, &tableTag, &tablelength);
            if (error) {
                return 0;
            }
            tags[tableIndex] = static_cast<SkFontTableTag>(tableTag);
        }
    }
    return tableCount;
}

size_t SkTypeface_FreeType::onGetTableData(SkFontTableTag tag, size_t offset,
                                           size_t length, void* data) const
{
    AutoFTAccess fta(this);
    FT_Face face = fta.face();

    FT_ULong tableLength = 0;
    FT_Error error;

    // When 'length' is 0 it is overwritten with the full table length; 'offset' is ignored.
    error = FT_Load_Sfnt_Table(face, tag, 0, NULL, &tableLength);
    if (error) {
        return 0;
    }

    if (offset > tableLength) {
        return 0;
    }
    FT_ULong size = SkTMin((FT_ULong)length, tableLength - (FT_ULong)offset);
    if (NULL != data) {
        error = FT_Load_Sfnt_Table(face, tag, offset, reinterpret_cast<FT_Byte*>(data), &size);
        if (error) {
            return 0;
        }
    }

    return size;
}

///////////////////////////////////////////////////////////////////////////////
///////////////////////////////////////////////////////////////////////////////

/*  Export this so that other parts of our FonttHost port can make use of our
    ability to extract the name+style from a stream, using FreeType's api.
*/
bool find_name_and_attributes(SkStream* stream, SkString* name,
                              SkTypeface::Style* style, bool* isFixedPitch) {
    FT_Library  library;
    if (FT_Init_FreeType(&library)) {
        return false;
    }

    FT_Open_Args    args;
    memset(&args, 0, sizeof(args));

    const void* memoryBase = stream->getMemoryBase();
    FT_StreamRec    streamRec;

    if (NULL != memoryBase) {
        args.flags = FT_OPEN_MEMORY;
        args.memory_base = (const FT_Byte*)memoryBase;
        args.memory_size = stream->getLength();
    } else {
        memset(&streamRec, 0, sizeof(streamRec));
        streamRec.size = stream->getLength();
        streamRec.descriptor.pointer = stream;
        streamRec.read  = sk_stream_read;
        streamRec.close = sk_stream_close;

        args.flags = FT_OPEN_STREAM;
        args.stream = &streamRec;
    }

    FT_Face face;
    if (FT_Open_Face(library, &args, 0, &face)) {
        FT_Done_FreeType(library);
        return false;
    }

    int tempStyle = SkTypeface::kNormal;
    if (face->style_flags & FT_STYLE_FLAG_BOLD) {
        tempStyle |= SkTypeface::kBold;
    }
    if (face->style_flags & FT_STYLE_FLAG_ITALIC) {
        tempStyle |= SkTypeface::kItalic;
    }

    if (name) {
        name->set(face->family_name);
    }
    if (style) {
        *style = (SkTypeface::Style) tempStyle;
    }
    if (isFixedPitch) {
        *isFixedPitch = FT_IS_FIXED_WIDTH(face);
    }

    FT_Done_Face(face);
    FT_Done_FreeType(library);
    return true;
}<|MERGE_RESOLUTION|>--- conflicted
+++ resolved
@@ -1220,14 +1220,6 @@
         break;
 
       case FT_GLYPH_FORMAT_BITMAP:
-<<<<<<< HEAD
-        if ((fRec.fFlags & kEmbolden_Flag) && !(fFace->style_flags & FT_STYLE_FLAG_BOLD)) {
-            FT_GlyphSlot_Own_Bitmap(fFace->glyph);
-            FT_Bitmap_Embolden(gFTLibrary, &fFace->glyph->bitmap, kBitmapEmboldenStrength, 0);
-        }
-
-=======
->>>>>>> a7692a9a
         if (fRec.fFlags & SkScalerContext::kVertical_Flag) {
             FT_Vector vector;
             vector.x = fFace->glyph->metrics.vertBearingX - fFace->glyph->metrics.horiBearingX;
@@ -1476,13 +1468,27 @@
     }
 }
 
+///////////////////////////////////////////////////////////////////////////////
+
+// hand-tuned value to reduce outline embolden strength
+#ifndef SK_OUTLINE_EMBOLDEN_DIVISOR
+    #ifdef SK_BUILD_FOR_ANDROID
+        #define SK_OUTLINE_EMBOLDEN_DIVISOR   34
+    #else
+        #define SK_OUTLINE_EMBOLDEN_DIVISOR   24
+    #endif
+#endif
+
+///////////////////////////////////////////////////////////////////////////////
+
 void SkScalerContext_FreeType::emboldenIfNeeded(FT_Face face, FT_GlyphSlot glyph)
 {
     if (fRec.fFlags & SkScalerContext::kEmbolden_Flag) {
         switch ( glyph->format ) {
             case FT_GLYPH_FORMAT_OUTLINE:
                 FT_Pos strength;
-                strength = FT_MulFix(face->units_per_EM, face->size->metrics.y_scale) / 24;
+                strength = FT_MulFix(face->units_per_EM, face->size->metrics.y_scale)
+                           / SK_OUTLINE_EMBOLDEN_DIVISOR;
                 FT_Outline_Embolden(&glyph->outline, strength);
                 break;
             case FT_GLYPH_FORMAT_BITMAP:
