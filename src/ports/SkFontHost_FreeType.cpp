
/*
 * Copyright 2006 The Android Open Source Project
 *
 * Use of this source code is governed by a BSD-style license that can be
 * found in the LICENSE file.
 */

#include "SkBitmap.h"
#include "SkCanvas.h"
#include "SkColorPriv.h"
#include "SkDescriptor.h"
#include "SkFDot6.h"
#include "SkFloatingPoint.h"
#include "SkFontHost.h"
#include "SkFontHost_FreeType_common.h"
#include "SkGlyph.h"
#include "SkMask.h"
#include "SkMaskGamma.h"
#include "SkOTUtils.h"
#include "SkAdvancedTypefaceMetrics.h"
#include "SkScalerContext.h"
#include "SkStream.h"
#include "SkString.h"
#include "SkTemplates.h"
#include "SkThread.h"

#if defined(SK_CAN_USE_DLOPEN)
#include <dlfcn.h>
#endif
#include <ft2build.h>
#include FT_FREETYPE_H
#include FT_OUTLINE_H
#include FT_SIZES_H
#include FT_TRUETYPE_TABLES_H
#include FT_TYPE1_TABLES_H
#include FT_BITMAP_H
// In the past, FT_GlyphSlot_Own_Bitmap was defined in this header file.
#include FT_SYNTHESIS_H
#include FT_XFREE86_H
#ifdef FT_LCD_FILTER_H
#include FT_LCD_FILTER_H
#endif

#ifdef   FT_ADVANCES_H
#include FT_ADVANCES_H
#endif

#if 0
// Also include the files by name for build tools which require this.
#include <freetype/freetype.h>
#include <freetype/ftoutln.h>
#include <freetype/ftsizes.h>
#include <freetype/tttables.h>
#include <freetype/ftadvanc.h>
#include <freetype/ftlcdfil.h>
#include <freetype/ftbitmap.h>
#include <freetype/ftsynth.h>
#endif

//#define ENABLE_GLYPH_SPEW     // for tracing calls
//#define DUMP_STRIKE_CREATION

//#define SK_GAMMA_APPLY_TO_A8

//#define DEBUG_METRICS

using namespace skia_advanced_typeface_metrics_utils;

static bool isLCD(const SkScalerContext::Rec& rec) {
    switch (rec.fMaskFormat) {
        case SkMask::kLCD16_Format:
        case SkMask::kLCD32_Format:
            return true;
        default:
            return false;
    }
}

//////////////////////////////////////////////////////////////////////////

struct SkFaceRec;

SK_DECLARE_STATIC_MUTEX(gFTMutex);
static int          gFTCount;
static FT_Library   gFTLibrary;
static SkFaceRec*   gFaceRecHead;
static bool         gLCDSupportValid;  // true iff |gLCDSupport| has been set.
static bool         gLCDSupport;  // true iff LCD is supported by the runtime.
static int          gLCDExtra;  // number of extra pixels for filtering.

/////////////////////////////////////////////////////////////////////////

// FT_Library_SetLcdFilterWeights was introduced in FreeType 2.4.0.
// The following platforms provide FreeType of at least 2.4.0.
// Ubuntu >= 11.04 (previous deprecated April 2013)
// Debian >= 6.0 (good)
// OpenSuse >= 11.4 (previous deprecated January 2012 / Nov 2013 for Evergreen 11.2)
// Fedora >= 14 (good)
// Android >= Gingerbread (good)
typedef FT_Error (*FT_Library_SetLcdFilterWeightsProc)(FT_Library, unsigned char*);

// Caller must lock gFTMutex before calling this function.
static bool InitFreetype() {
    FT_Error err = FT_Init_FreeType(&gFTLibrary);
    if (err) {
        return false;
    }

    // Setup LCD filtering. This reduces color fringes for LCD smoothed glyphs.
#ifdef FT_LCD_FILTER_H
    // Use default { 0x10, 0x40, 0x70, 0x40, 0x10 }, as it adds up to 0x110, simulating ink spread.
    // SetLcdFilter must be called before SetLcdFilterWeights.
    err = FT_Library_SetLcdFilter(gFTLibrary, FT_LCD_FILTER_DEFAULT);
    if (0 == err) {
        gLCDSupport = true;
        gLCDExtra = 2; //Using a filter adds one full pixel to each side.

#ifdef SK_FONTHOST_FREETYPE_USE_NORMAL_LCD_FILTER
        // This also adds to 0x110 simulating ink spread, but provides better results than default.
        static unsigned char gGaussianLikeHeavyWeights[] = { 0x1A, 0x43, 0x56, 0x43, 0x1A, };

#if defined(SK_FONTHOST_FREETYPE_RUNTIME_VERSION) && \
            SK_FONTHOST_FREETYPE_RUNTIME_VERSION > 0x020400
        err = FT_Library_SetLcdFilterWeights(gFTLibrary, gGaussianLikeHeavyWeights);
#elif defined(SK_CAN_USE_DLOPEN) && SK_CAN_USE_DLOPEN == 1
        //The FreeType library is already loaded, so symbols are available in process.
        void* self = dlopen(NULL, RTLD_LAZY);
        if (NULL != self) {
            FT_Library_SetLcdFilterWeightsProc setLcdFilterWeights;
            //The following cast is non-standard, but safe for POSIX.
            *reinterpret_cast<void**>(&setLcdFilterWeights) = dlsym(self, "FT_Library_SetLcdFilterWeights");
            dlclose(self);

            if (NULL != setLcdFilterWeights) {
                err = setLcdFilterWeights(gFTLibrary, gGaussianLikeHeavyWeights);
            }
        }
#endif
#endif
    }
#else
    gLCDSupport = false;
#endif
    gLCDSupportValid = true;

    return true;
}

// Lazy, once, wrapper to ask the FreeType Library if it can support LCD text
static bool is_lcd_supported() {
    if (!gLCDSupportValid) {
        SkAutoMutexAcquire  ac(gFTMutex);

        if (!gLCDSupportValid) {
            InitFreetype();
            FT_Done_FreeType(gFTLibrary);
        }
    }
    return gLCDSupport;
}

class SkScalerContext_FreeType : public SkScalerContext_FreeType_Base {
public:
    SkScalerContext_FreeType(SkTypeface*, const SkDescriptor* desc);
    virtual ~SkScalerContext_FreeType();

    bool success() const {
        return fFaceRec != NULL &&
               fFTSize != NULL &&
               fFace != NULL;
    }

protected:
    virtual unsigned generateGlyphCount() SK_OVERRIDE;
    virtual uint16_t generateCharToGlyph(SkUnichar uni) SK_OVERRIDE;
    virtual void generateAdvance(SkGlyph* glyph) SK_OVERRIDE;
    virtual void generateMetrics(SkGlyph* glyph) SK_OVERRIDE;
    virtual void generateImage(const SkGlyph& glyph) SK_OVERRIDE;
    virtual void generatePath(const SkGlyph& glyph, SkPath* path) SK_OVERRIDE;
    virtual void generateFontMetrics(SkPaint::FontMetrics* mx,
                                     SkPaint::FontMetrics* my) SK_OVERRIDE;
    virtual SkUnichar generateGlyphToChar(uint16_t glyph) SK_OVERRIDE;

private:
    SkFaceRec*  fFaceRec;
    FT_Face     fFace;              // reference to shared face in gFaceRecHead
    FT_Size     fFTSize;            // our own copy
    FT_Int      fStrikeIndex;
    SkFixed     fScaleX, fScaleY;
    FT_Matrix   fMatrix22;
    uint32_t    fLoadGlyphFlags;
    bool        fDoLinearMetrics;
    bool        fLCDIsVert;

    // Need scalar versions for generateFontMetrics
    SkVector    fScale;
    SkMatrix    fMatrix22Scalar;

    FT_Error setupSize();
    void getBBoxForCurrentGlyph(SkGlyph* glyph, FT_BBox* bbox,
                                bool snapToPixelBoundary = false);
    // Caller must lock gFTMutex before calling this function.
    void updateGlyphIfLCD(SkGlyph* glyph);
};

///////////////////////////////////////////////////////////////////////////
///////////////////////////////////////////////////////////////////////////

struct SkFaceRec {
    SkFaceRec*      fNext;
    FT_Face         fFace;
    FT_StreamRec    fFTStream;
    SkStream*       fSkStream;
    uint32_t        fRefCnt;
    uint32_t        fFontID;

    // assumes ownership of the stream, will call unref() when its done
    SkFaceRec(SkStream* strm, uint32_t fontID);
    ~SkFaceRec() {
        fSkStream->unref();
    }
};

extern "C" {
    static unsigned long sk_stream_read(FT_Stream       stream,
                                        unsigned long   offset,
                                        unsigned char*  buffer,
                                        unsigned long   count ) {
        SkStream* str = (SkStream*)stream->descriptor.pointer;

        if (count) {
            if (!str->rewind()) {
                return 0;
            } else {
                unsigned long ret;
                if (offset) {
                    ret = str->read(NULL, offset);
                    if (ret != offset) {
                        return 0;
                    }
                }
                ret = str->read(buffer, count);
                if (ret != count) {
                    return 0;
                }
                count = ret;
            }
        }
        return count;
    }

    static void sk_stream_close(FT_Stream) {}
}

SkFaceRec::SkFaceRec(SkStream* strm, uint32_t fontID)
        : fNext(NULL), fSkStream(strm), fRefCnt(1), fFontID(fontID) {
//    SkDEBUGF(("SkFaceRec: opening %s (%p)\n", key.c_str(), strm));

    sk_bzero(&fFTStream, sizeof(fFTStream));
    fFTStream.size = fSkStream->getLength();
    fFTStream.descriptor.pointer = fSkStream;
    fFTStream.read  = sk_stream_read;
    fFTStream.close = sk_stream_close;
}

// Will return 0 on failure
// Caller must lock gFTMutex before calling this function.
static SkFaceRec* ref_ft_face(const SkTypeface* typeface) {
    const SkFontID fontID = typeface->uniqueID();
    SkFaceRec* rec = gFaceRecHead;
    while (rec) {
        if (rec->fFontID == fontID) {
            SkASSERT(rec->fFace);
            rec->fRefCnt += 1;
            return rec;
        }
        rec = rec->fNext;
    }

    int face_index;
    SkStream* strm = typeface->openStream(&face_index);
    if (NULL == strm) {
        return NULL;
    }

    // this passes ownership of strm to the rec
    rec = SkNEW_ARGS(SkFaceRec, (strm, fontID));

    FT_Open_Args    args;
    memset(&args, 0, sizeof(args));
    const void* memoryBase = strm->getMemoryBase();

    if (NULL != memoryBase) {
//printf("mmap(%s)\n", keyString.c_str());
        args.flags = FT_OPEN_MEMORY;
        args.memory_base = (const FT_Byte*)memoryBase;
        args.memory_size = strm->getLength();
    } else {
//printf("fopen(%s)\n", keyString.c_str());
        args.flags = FT_OPEN_STREAM;
        args.stream = &rec->fFTStream;
    }

    FT_Error err = FT_Open_Face(gFTLibrary, &args, face_index, &rec->fFace);
    if (err) {    // bad filename, try the default font
        fprintf(stderr, "ERROR: unable to open font '%x'\n", fontID);
        SkDELETE(rec);
        return NULL;
    } else {
        SkASSERT(rec->fFace);
        //fprintf(stderr, "Opened font '%s'\n", filename.c_str());
        rec->fNext = gFaceRecHead;
        gFaceRecHead = rec;
        return rec;
    }
}

// Caller must lock gFTMutex before calling this function.
static void unref_ft_face(FT_Face face) {
    SkFaceRec*  rec = gFaceRecHead;
    SkFaceRec*  prev = NULL;
    while (rec) {
        SkFaceRec* next = rec->fNext;
        if (rec->fFace == face) {
            if (--rec->fRefCnt == 0) {
                if (prev) {
                    prev->fNext = next;
                } else {
                    gFaceRecHead = next;
                }
                FT_Done_Face(face);
                SkDELETE(rec);
            }
            return;
        }
        prev = rec;
        rec = next;
    }
    SkDEBUGFAIL("shouldn't get here, face not in list");
}

class AutoFTAccess {
public:
    AutoFTAccess(const SkTypeface* tf) : fRec(NULL), fFace(NULL) {
        gFTMutex.acquire();
        if (1 == ++gFTCount) {
            if (!InitFreetype()) {
                sk_throw();
            }
        }
        fRec = ref_ft_face(tf);
        if (fRec) {
            fFace = fRec->fFace;
        }
    }

    ~AutoFTAccess() {
        if (fFace) {
            unref_ft_face(fFace);
        }
        if (0 == --gFTCount) {
            FT_Done_FreeType(gFTLibrary);
        }
        gFTMutex.release();
    }

    SkFaceRec* rec() { return fRec; }
    FT_Face face() { return fFace; }

private:
    SkFaceRec*  fRec;
    FT_Face     fFace;
};

///////////////////////////////////////////////////////////////////////////

// Work around for old versions of freetype.
static FT_Error getAdvances(FT_Face face, FT_UInt start, FT_UInt count,
                           FT_Int32 loadFlags, FT_Fixed* advances) {
#ifdef FT_ADVANCES_H
    return FT_Get_Advances(face, start, count, loadFlags, advances);
#else
    if (!face || start >= face->num_glyphs ||
            start + count > face->num_glyphs || loadFlags != FT_LOAD_NO_SCALE) {
        return 6;  // "Invalid argument."
    }
    if (count == 0)
        return 0;

    for (int i = 0; i < count; i++) {
        FT_Error err = FT_Load_Glyph(face, start + i, FT_LOAD_NO_SCALE);
        if (err)
            return err;
        advances[i] = face->glyph->advance.x;
    }

    return 0;
#endif
}

static bool canEmbed(FT_Face face) {
#ifdef FT_FSTYPE_RESTRICTED_LICENSE_EMBEDDING
    FT_UShort fsType = FT_Get_FSType_Flags(face);
    return (fsType & (FT_FSTYPE_RESTRICTED_LICENSE_EMBEDDING |
                      FT_FSTYPE_BITMAP_EMBEDDING_ONLY)) == 0;
#else
    // No embedding is 0x2 and bitmap embedding only is 0x200.
    TT_OS2* os2_table;
    if ((os2_table = (TT_OS2*)FT_Get_Sfnt_Table(face, ft_sfnt_os2)) != NULL) {
        return (os2_table->fsType & 0x202) == 0;
    }
    return false;  // We tried, fail safe.
#endif
}

static bool GetLetterCBox(FT_Face face, char letter, FT_BBox* bbox) {
    const FT_UInt glyph_id = FT_Get_Char_Index(face, letter);
    if (!glyph_id)
        return false;
    FT_Load_Glyph(face, glyph_id, FT_LOAD_NO_SCALE);
    FT_Outline_Get_CBox(&face->glyph->outline, bbox);
    return true;
}

static bool getWidthAdvance(FT_Face face, int gId, int16_t* data) {
    FT_Fixed advance = 0;
    if (getAdvances(face, gId, 1, FT_LOAD_NO_SCALE, &advance)) {
        return false;
    }
    SkASSERT(data);
    *data = advance;
    return true;
}

static void populate_glyph_to_unicode(FT_Face& face,
                                      SkTDArray<SkUnichar>* glyphToUnicode) {
    // Check and see if we have Unicode cmaps.
    for (int i = 0; i < face->num_charmaps; ++i) {
        // CMaps known to support Unicode:
        // Platform ID   Encoding ID   Name
        // -----------   -----------   -----------------------------------
        // 0             0,1           Apple Unicode
        // 0             3             Apple Unicode 2.0 (preferred)
        // 3             1             Microsoft Unicode UCS-2
        // 3             10            Microsoft Unicode UCS-4 (preferred)
        //
        // See Apple TrueType Reference Manual
        // http://developer.apple.com/fonts/TTRefMan/RM06/Chap6cmap.html
        // http://developer.apple.com/fonts/TTRefMan/RM06/Chap6name.html#ID
        // Microsoft OpenType Specification
        // http://www.microsoft.com/typography/otspec/cmap.htm

        FT_UShort platformId = face->charmaps[i]->platform_id;
        FT_UShort encodingId = face->charmaps[i]->encoding_id;

        if (platformId != 0 && platformId != 3) {
            continue;
        }
        if (platformId == 3 && encodingId != 1 && encodingId != 10) {
            continue;
        }
        bool preferredMap = ((platformId == 3 && encodingId == 10) ||
                             (platformId == 0 && encodingId == 3));

        FT_Set_Charmap(face, face->charmaps[i]);
        if (glyphToUnicode->isEmpty()) {
            glyphToUnicode->setCount(face->num_glyphs);
            memset(glyphToUnicode->begin(), 0,
                   sizeof(SkUnichar) * face->num_glyphs);
        }

        // Iterate through each cmap entry.
        FT_UInt glyphIndex;
        for (SkUnichar charCode = FT_Get_First_Char(face, &glyphIndex);
             glyphIndex != 0;
             charCode = FT_Get_Next_Char(face, charCode, &glyphIndex)) {
            if (charCode &&
                    ((*glyphToUnicode)[glyphIndex] == 0 || preferredMap)) {
                (*glyphToUnicode)[glyphIndex] = charCode;
            }
        }
    }
}

SkAdvancedTypefaceMetrics* SkTypeface_FreeType::onGetAdvancedTypefaceMetrics(
        SkAdvancedTypefaceMetrics::PerGlyphInfo perGlyphInfo,
        const uint32_t* glyphIDs,
        uint32_t glyphIDsCount) const {
#if defined(SK_BUILD_FOR_MAC)
    return NULL;
#else
    AutoFTAccess fta(this);
    FT_Face face = fta.face();
    if (!face) {
        return NULL;
    }

    SkAdvancedTypefaceMetrics* info = new SkAdvancedTypefaceMetrics;
    info->fFontName.set(FT_Get_Postscript_Name(face));
    info->fMultiMaster = FT_HAS_MULTIPLE_MASTERS(face);
    info->fLastGlyphID = face->num_glyphs - 1;
    info->fEmSize = 1000;

    bool cid = false;
    const char* fontType = FT_Get_X11_Font_Format(face);
    if (strcmp(fontType, "Type 1") == 0) {
        info->fType = SkAdvancedTypefaceMetrics::kType1_Font;
    } else if (strcmp(fontType, "CID Type 1") == 0) {
        info->fType = SkAdvancedTypefaceMetrics::kType1CID_Font;
        cid = true;
    } else if (strcmp(fontType, "CFF") == 0) {
        info->fType = SkAdvancedTypefaceMetrics::kCFF_Font;
    } else if (strcmp(fontType, "TrueType") == 0) {
        info->fType = SkAdvancedTypefaceMetrics::kTrueType_Font;
        cid = true;
        TT_Header* ttHeader;
        if ((ttHeader = (TT_Header*)FT_Get_Sfnt_Table(face,
                                                      ft_sfnt_head)) != NULL) {
            info->fEmSize = ttHeader->Units_Per_EM;
        }
    }

    info->fStyle = 0;
    if (FT_IS_FIXED_WIDTH(face))
        info->fStyle |= SkAdvancedTypefaceMetrics::kFixedPitch_Style;
    if (face->style_flags & FT_STYLE_FLAG_ITALIC)
        info->fStyle |= SkAdvancedTypefaceMetrics::kItalic_Style;

    PS_FontInfoRec ps_info;
    TT_Postscript* tt_info;
    if (FT_Get_PS_Font_Info(face, &ps_info) == 0) {
        info->fItalicAngle = ps_info.italic_angle;
    } else if ((tt_info =
                (TT_Postscript*)FT_Get_Sfnt_Table(face,
                                                  ft_sfnt_post)) != NULL) {
        info->fItalicAngle = SkFixedToScalar(tt_info->italicAngle);
    } else {
        info->fItalicAngle = 0;
    }

    info->fAscent = face->ascender;
    info->fDescent = face->descender;

    // Figure out a good guess for StemV - Min width of i, I, !, 1.
    // This probably isn't very good with an italic font.
    int16_t min_width = SHRT_MAX;
    info->fStemV = 0;
    char stem_chars[] = {'i', 'I', '!', '1'};
    for (size_t i = 0; i < SK_ARRAY_COUNT(stem_chars); i++) {
        FT_BBox bbox;
        if (GetLetterCBox(face, stem_chars[i], &bbox)) {
            int16_t width = bbox.xMax - bbox.xMin;
            if (width > 0 && width < min_width) {
                min_width = width;
                info->fStemV = min_width;
            }
        }
    }

    TT_PCLT* pclt_info;
    TT_OS2* os2_table;
    if ((pclt_info = (TT_PCLT*)FT_Get_Sfnt_Table(face, ft_sfnt_pclt)) != NULL) {
        info->fCapHeight = pclt_info->CapHeight;
        uint8_t serif_style = pclt_info->SerifStyle & 0x3F;
        if (serif_style >= 2 && serif_style <= 6)
            info->fStyle |= SkAdvancedTypefaceMetrics::kSerif_Style;
        else if (serif_style >= 9 && serif_style <= 12)
            info->fStyle |= SkAdvancedTypefaceMetrics::kScript_Style;
    } else if ((os2_table =
                (TT_OS2*)FT_Get_Sfnt_Table(face, ft_sfnt_os2)) != NULL) {
        info->fCapHeight = os2_table->sCapHeight;
    } else {
        // Figure out a good guess for CapHeight: average the height of M and X.
        FT_BBox m_bbox, x_bbox;
        bool got_m, got_x;
        got_m = GetLetterCBox(face, 'M', &m_bbox);
        got_x = GetLetterCBox(face, 'X', &x_bbox);
        if (got_m && got_x) {
            info->fCapHeight = (m_bbox.yMax - m_bbox.yMin + x_bbox.yMax -
                    x_bbox.yMin) / 2;
        } else if (got_m && !got_x) {
            info->fCapHeight = m_bbox.yMax - m_bbox.yMin;
        } else if (!got_m && got_x) {
            info->fCapHeight = x_bbox.yMax - x_bbox.yMin;
        }
    }

    info->fBBox = SkIRect::MakeLTRB(face->bbox.xMin, face->bbox.yMax,
                                    face->bbox.xMax, face->bbox.yMin);

    if (!canEmbed(face) || !FT_IS_SCALABLE(face) ||
            info->fType == SkAdvancedTypefaceMetrics::kOther_Font) {
        perGlyphInfo = SkAdvancedTypefaceMetrics::kNo_PerGlyphInfo;
    }

    if (perGlyphInfo & SkAdvancedTypefaceMetrics::kHAdvance_PerGlyphInfo) {
        if (FT_IS_FIXED_WIDTH(face)) {
            appendRange(&info->fGlyphWidths, 0);
            int16_t advance = face->max_advance_width;
            info->fGlyphWidths->fAdvance.append(1, &advance);
            finishRange(info->fGlyphWidths.get(), 0,
                        SkAdvancedTypefaceMetrics::WidthRange::kDefault);
        } else if (!cid) {
            appendRange(&info->fGlyphWidths, 0);
            // So as to not blow out the stack, get advances in batches.
            for (int gID = 0; gID < face->num_glyphs; gID += 128) {
                FT_Fixed advances[128];
                int advanceCount = 128;
                if (gID + advanceCount > face->num_glyphs)
                    advanceCount = face->num_glyphs - gID;
                getAdvances(face, gID, advanceCount, FT_LOAD_NO_SCALE,
                            advances);
                for (int i = 0; i < advanceCount; i++) {
                    int16_t advance = advances[i];
                    info->fGlyphWidths->fAdvance.append(1, &advance);
                }
            }
            finishRange(info->fGlyphWidths.get(), face->num_glyphs - 1,
                        SkAdvancedTypefaceMetrics::WidthRange::kRange);
        } else {
            info->fGlyphWidths.reset(
                getAdvanceData(face,
                               face->num_glyphs,
                               glyphIDs,
                               glyphIDsCount,
                               &getWidthAdvance));
        }
    }

    if (perGlyphInfo & SkAdvancedTypefaceMetrics::kVAdvance_PerGlyphInfo &&
            FT_HAS_VERTICAL(face)) {
        SkASSERT(false);  // Not implemented yet.
    }

    if (perGlyphInfo & SkAdvancedTypefaceMetrics::kGlyphNames_PerGlyphInfo &&
            info->fType == SkAdvancedTypefaceMetrics::kType1_Font) {
        // Postscript fonts may contain more than 255 glyphs, so we end up
        // using multiple font descriptions with a glyph ordering.  Record
        // the name of each glyph.
        info->fGlyphNames.reset(
                new SkAutoTArray<SkString>(face->num_glyphs));
        for (int gID = 0; gID < face->num_glyphs; gID++) {
            char glyphName[128];  // PS limit for names is 127 bytes.
            FT_Get_Glyph_Name(face, gID, glyphName, 128);
            info->fGlyphNames->get()[gID].set(glyphName);
        }
    }

    if (perGlyphInfo & SkAdvancedTypefaceMetrics::kToUnicode_PerGlyphInfo &&
           info->fType != SkAdvancedTypefaceMetrics::kType1_Font &&
           face->num_charmaps) {
        populate_glyph_to_unicode(face, &(info->fGlyphToUnicode));
    }

    if (!canEmbed(face))
        info->fType = SkAdvancedTypefaceMetrics::kNotEmbeddable_Font;

    return info;
#endif
}

///////////////////////////////////////////////////////////////////////////

#define BLACK_LUMINANCE_LIMIT   0x40
#define WHITE_LUMINANCE_LIMIT   0xA0

static bool bothZero(SkScalar a, SkScalar b) {
    return 0 == a && 0 == b;
}

// returns false if there is any non-90-rotation or skew
static bool isAxisAligned(const SkScalerContext::Rec& rec) {
    return 0 == rec.fPreSkewX &&
           (bothZero(rec.fPost2x2[0][1], rec.fPost2x2[1][0]) ||
            bothZero(rec.fPost2x2[0][0], rec.fPost2x2[1][1]));
}

SkScalerContext* SkTypeface_FreeType::onCreateScalerContext(
                                               const SkDescriptor* desc) const {
    SkScalerContext_FreeType* c = SkNEW_ARGS(SkScalerContext_FreeType,
                                        (const_cast<SkTypeface_FreeType*>(this),
                                         desc));
    if (!c->success()) {
        SkDELETE(c);
        c = NULL;
    }
    return c;
}

void SkTypeface_FreeType::onFilterRec(SkScalerContextRec* rec) const {
    //BOGUS: http://code.google.com/p/chromium/issues/detail?id=121119
    //Cap the requested size as larger sizes give bogus values.
    //Remove when http://code.google.com/p/skia/issues/detail?id=554 is fixed.
    if (rec->fTextSize > SkIntToScalar(1 << 14)) {
        rec->fTextSize = SkIntToScalar(1 << 14);
    }

    if (!is_lcd_supported() && isLCD(*rec)) {
        // If the runtime Freetype library doesn't support LCD mode, we disable
        // it here.
        rec->fMaskFormat = SkMask::kA8_Format;
    }

    SkPaint::Hinting h = rec->getHinting();
    if (SkPaint::kFull_Hinting == h && !isLCD(*rec)) {
        // collapse full->normal hinting if we're not doing LCD
        h = SkPaint::kNormal_Hinting;
    }
    if ((rec->fFlags & SkScalerContext::kSubpixelPositioning_Flag)) {
        if (SkPaint::kNo_Hinting != h) {
            h = SkPaint::kSlight_Hinting;
        }
    }

    // rotated text looks bad with hinting, so we disable it as needed
    if (!isAxisAligned(*rec)) {
        h = SkPaint::kNo_Hinting;
    }
    rec->setHinting(h);

#ifndef SK_GAMMA_APPLY_TO_A8
    if (!isLCD(*rec)) {
      rec->ignorePreBlend();
    }
#endif
}

int SkTypeface_FreeType::onGetUPEM() const {
    AutoFTAccess fta(this);
    FT_Face face = fta.face();
    return face ? face->units_per_EM : 0;
}

<<<<<<< HEAD
#ifdef DEBUG_METRICS
static void dumpFTFaceMetrics(const FT_Face face) {
    SkASSERT(face);
    SkDebugf("  units_per_EM: %hu\n", face->units_per_EM);
    SkDebugf("  ascender: %hd\n", face->ascender);
    SkDebugf("  descender: %hd\n", face->descender);
    SkDebugf("  height: %hd\n", face->height);
    SkDebugf("  max_advance_width: %hd\n", face->max_advance_width);
    SkDebugf("  max_advance_height: %hd\n", face->max_advance_height);
}

static void dumpFTSize(const FT_Size size) {
    SkASSERT(size);
    SkDebugf("  x_ppem: %hu\n", size->metrics.x_ppem);
    SkDebugf("  y_ppem: %hu\n", size->metrics.y_ppem);
    SkDebugf("  x_scale: %f\n", size->metrics.x_scale / 65536.0f);
    SkDebugf("  y_scale: %f\n", size->metrics.y_scale / 65536.0f);
    SkDebugf("  ascender: %f\n", size->metrics.ascender / 64.0f);
    SkDebugf("  descender: %f\n", size->metrics.descender / 64.0f);
    SkDebugf("  height: %f\n", size->metrics.height / 64.0f);
    SkDebugf("  max_advance: %f\n", size->metrics.max_advance / 64.0f);
}

static void dumpBitmapStrikeMetrics(const FT_Face face, int strikeIndex) {
    SkASSERT(face);
    SkASSERT(strikeIndex >= 0 && strikeIndex < face->num_fixed_sizes);
    SkDebugf("  height: %hd\n", face->available_sizes[strikeIndex].height);
    SkDebugf("  width: %hd\n", face->available_sizes[strikeIndex].width);
    SkDebugf("  size: %f\n", face->available_sizes[strikeIndex].size / 64.0f);
    SkDebugf("  x_ppem: %f\n", face->available_sizes[strikeIndex].x_ppem / 64.0f);
    SkDebugf("  y_ppem: %f\n", face->available_sizes[strikeIndex].y_ppem / 64.0f);
}

static void dumpSkFontMetrics(const SkPaint::FontMetrics& metrics) {
    SkDebugf("  fTop: %f\n", metrics.fTop);
    SkDebugf("  fAscent: %f\n", metrics.fAscent);
    SkDebugf("  fDescent: %f\n", metrics.fDescent);
    SkDebugf("  fBottom: %f\n", metrics.fBottom);
    SkDebugf("  fLeading: %f\n", metrics.fLeading);
    SkDebugf("  fAvgCharWidth: %f\n", metrics.fAvgCharWidth);
    SkDebugf("  fXMin: %f\n", metrics.fXMin);
    SkDebugf("  fXMax: %f\n", metrics.fXMax);
    SkDebugf("  fXHeight: %f\n", metrics.fXHeight);
}

static void dumpSkGlyphMetrics(const SkGlyph& glyph) {
    SkDebugf("  fAdvanceX: %f\n", SkFixedToScalar(glyph.fAdvanceX));
    SkDebugf("  fAdvanceY: %f\n", SkFixedToScalar(glyph.fAdvanceY));
    SkDebugf("  fWidth: %hu\n", glyph.fWidth);
    SkDebugf("  fHeight: %hu\n", glyph.fHeight);
    SkDebugf("  fTop: %hd\n", glyph.fTop);
    SkDebugf("  fLeft: %hd\n", glyph.fLeft);
}
#endif

static FT_Int chooseBitmapStrike(FT_Face face, SkFixed scaleY) {
    // early out if face is bad
    if (face == NULL) {
        SkDEBUGF(("chooseBitmapStrike aborted due to NULL face\n"));
        return -1;
    }
    // determine target ppem
    FT_Pos targetPPEM = SkFixedToFDot6(scaleY);
    // find a bitmap strike equal to or just larger than the requested size
    FT_Int chosenStrikeIndex = -1;
    FT_Pos chosenPPEM = 0;
    for (FT_Int strikeIndex = 0; strikeIndex < face->num_fixed_sizes; ++strikeIndex) {
        FT_Pos thisPPEM = face->available_sizes[strikeIndex].y_ppem;
        if (thisPPEM == targetPPEM) {
            // exact match - our search stops here
            chosenPPEM = thisPPEM;
            chosenStrikeIndex = strikeIndex;
            break;
        } else if (chosenPPEM < targetPPEM) {
            // attempt to increase chosenPPEM
            if (thisPPEM > chosenPPEM) {
                chosenPPEM = thisPPEM;
                chosenStrikeIndex = strikeIndex;
            }
        } else {
            // attempt to decrease chosenPPEM, but not below targetPPEM
            if (thisPPEM < chosenPPEM && thisPPEM > targetPPEM) {
                chosenPPEM = thisPPEM;
                chosenStrikeIndex = strikeIndex;
            }
        }
    }
    if (chosenStrikeIndex != -1) {
        // use the chosen strike
#ifdef DEBUG_METRICS
        SkDebugf("chooseBitmapStrike: chose strike %d for face \"%s\" at size %f\n",
                 chosenStrikeIndex, face->family_name, SkFixedToScalar(scaleY));
        dumpBitmapStrikeMetrics(face, chosenStrikeIndex);
#endif
        FT_Error err = FT_Select_Size(face, chosenStrikeIndex);
        if (err != 0) {
            SkDEBUGF(("FT_Select_Size(%s, %d) returned 0x%x\n", face->family_name,
                      chosenStrikeIndex, err));
            chosenStrikeIndex = -1;
        }
    }
    return chosenStrikeIndex;
=======
bool SkTypeface_FreeType::onGetKerningPairAdjustments(const uint16_t glyphs[],
                                      int count, int32_t adjustments[]) const {
    AutoFTAccess fta(this);
    FT_Face face = fta.face();
    if (!face || !FT_HAS_KERNING(face)) {
        return false;
    }

    for (int i = 0; i < count - 1; ++i) {
        FT_Vector delta;
        FT_Error err = FT_Get_Kerning(face, glyphs[i], glyphs[i+1],
                                      FT_KERNING_UNSCALED, &delta);
        if (err) {
            return false;
        }
        adjustments[i] = delta.x;
    }
    return true;
>>>>>>> 0a657bbc
}

SkScalerContext_FreeType::SkScalerContext_FreeType(SkTypeface* typeface,
                                                   const SkDescriptor* desc)
        : SkScalerContext_FreeType_Base(typeface, desc) {
    SkAutoMutexAcquire  ac(gFTMutex);

    if (gFTCount == 0) {
        if (!InitFreetype()) {
            sk_throw();
        }
    }
    ++gFTCount;

    // load the font file
    fStrikeIndex = -1;
    fFTSize = NULL;
    fFace = NULL;
    fFaceRec = ref_ft_face(typeface);
    if (NULL == fFaceRec) {
        return;
    }
    fFace = fFaceRec->fFace;

    // compute our factors from the record

    SkMatrix    m;

    fRec.getSingleMatrix(&m);

#ifdef DUMP_STRIKE_CREATION
    SkString     keyString;
    SkFontHost::GetDescriptorKeyString(desc, &keyString);
    printf("========== strike [%g %g %g] [%g %g %g %g] hints %d format %d %s\n", SkScalarToFloat(fRec.fTextSize),
           SkScalarToFloat(fRec.fPreScaleX), SkScalarToFloat(fRec.fPreSkewX),
           SkScalarToFloat(fRec.fPost2x2[0][0]), SkScalarToFloat(fRec.fPost2x2[0][1]),
           SkScalarToFloat(fRec.fPost2x2[1][0]), SkScalarToFloat(fRec.fPost2x2[1][1]),
           fRec.getHinting(), fRec.fMaskFormat, keyString.c_str());
#endif

    //  now compute our scale factors
    SkScalar    sx = m.getScaleX();
    SkScalar    sy = m.getScaleY();

    fMatrix22Scalar.reset();

    if (m.getSkewX() || m.getSkewY() || sx < 0 || sy < 0) {
        // sort of give up on hinting
        sx = SkMaxScalar(SkScalarAbs(sx), SkScalarAbs(m.getSkewX()));
        sy = SkMaxScalar(SkScalarAbs(m.getSkewY()), SkScalarAbs(sy));
        sx = sy = SkScalarAve(sx, sy);

        SkScalar inv = SkScalarInvert(sx);

        // flip the skew elements to go from our Y-down system to FreeType's
        fMatrix22.xx = SkScalarToFixed(SkScalarMul(m.getScaleX(), inv));
        fMatrix22.xy = -SkScalarToFixed(SkScalarMul(m.getSkewX(), inv));
        fMatrix22.yx = -SkScalarToFixed(SkScalarMul(m.getSkewY(), inv));
        fMatrix22.yy = SkScalarToFixed(SkScalarMul(m.getScaleY(), inv));

        fMatrix22Scalar.setScaleX(SkScalarMul(m.getScaleX(), inv));
        fMatrix22Scalar.setSkewX(-SkScalarMul(m.getSkewX(), inv));
        fMatrix22Scalar.setSkewY(-SkScalarMul(m.getSkewY(), inv));
        fMatrix22Scalar.setScaleY(SkScalarMul(m.getScaleY(), inv));
    } else {
        fMatrix22.xx = fMatrix22.yy = SK_Fixed1;
        fMatrix22.xy = fMatrix22.yx = 0;
    }
    fScale.set(sx, sy);
    fScaleX = SkScalarToFixed(sx);
    fScaleY = SkScalarToFixed(sy);

    fLCDIsVert = SkToBool(fRec.fFlags & SkScalerContext::kLCD_Vertical_Flag);

    // compute the flags we send to Load_Glyph
    bool linearMetrics = SkToBool(fRec.fFlags & SkScalerContext::kSubpixelPositioning_Flag);
    {
        FT_Int32 loadFlags = FT_LOAD_DEFAULT;

        if (SkMask::kBW_Format == fRec.fMaskFormat) {
            // See http://code.google.com/p/chromium/issues/detail?id=43252#c24
            loadFlags = FT_LOAD_TARGET_MONO;
            if (fRec.getHinting() == SkPaint::kNo_Hinting) {
                loadFlags = FT_LOAD_NO_HINTING;
                linearMetrics = true;
            }
        } else {
            switch (fRec.getHinting()) {
            case SkPaint::kNo_Hinting:
                loadFlags = FT_LOAD_NO_HINTING;
                linearMetrics = true;
                break;
            case SkPaint::kSlight_Hinting:
                loadFlags = FT_LOAD_TARGET_LIGHT;  // This implies FORCE_AUTOHINT
                break;
            case SkPaint::kNormal_Hinting:
                if (fRec.fFlags & SkScalerContext::kAutohinting_Flag)
                    loadFlags = FT_LOAD_FORCE_AUTOHINT;
                else
                    loadFlags = FT_LOAD_NO_AUTOHINT;
                break;
            case SkPaint::kFull_Hinting:
                if (fRec.fFlags & SkScalerContext::kAutohinting_Flag) {
                    loadFlags = FT_LOAD_FORCE_AUTOHINT;
                    break;
                }
                loadFlags = FT_LOAD_TARGET_NORMAL;
                if (isLCD(fRec)) {
                    if (fLCDIsVert) {
                        loadFlags = FT_LOAD_TARGET_LCD_V;
                    } else {
                        loadFlags = FT_LOAD_TARGET_LCD;
                    }
                }
                break;
            default:
                SkDebugf("---------- UNKNOWN hinting %d\n", fRec.getHinting());
                break;
            }
        }

        if ((fRec.fFlags & SkScalerContext::kEmbeddedBitmapText_Flag) == 0) {
            loadFlags |= FT_LOAD_NO_BITMAP;
        }

        // Always using FT_LOAD_IGNORE_GLOBAL_ADVANCE_WIDTH to get correct
        // advances, as fontconfig and cairo do.
        // See http://code.google.com/p/skia/issues/detail?id=222.
        loadFlags |= FT_LOAD_IGNORE_GLOBAL_ADVANCE_WIDTH;

        // Use vertical layout if requested.
        if (fRec.fFlags & SkScalerContext::kVertical_Flag) {
            loadFlags |= FT_LOAD_VERTICAL_LAYOUT;
        }

#ifdef FT_LOAD_COLOR
        loadFlags |= FT_LOAD_COLOR;
#endif

        fLoadGlyphFlags = loadFlags;
    }

    FT_Error err = FT_New_Size(fFace, &fFTSize);
    if (err != 0) {
        SkDEBUGF(("FT_New_Size returned %x for face %s\n", err, fFace->family_name));
        fFace = NULL;
        return;
    }
    err = FT_Activate_Size(fFTSize);
    if (err != 0) {
        SkDEBUGF(("FT_Activate_Size(%08x, 0x%x, 0x%x) returned 0x%x\n", fFace, fScaleX, fScaleY,
                  err));
        fFTSize = NULL;
        return;
    }

    if (fRec.fFlags & SkScalerContext::kEmbeddedBitmapText_Flag) {
        fStrikeIndex = chooseBitmapStrike(fFace, fScaleY);
    }

    if (fStrikeIndex == -1) {
        if (fFace->face_flags & FT_FACE_FLAG_SCALABLE) {
            err = FT_Set_Char_Size(fFace,
                                   SkFixedToFDot6(fScaleX), SkFixedToFDot6(fScaleY),
                                   72, 72);
            if (err != 0) {
                SkDEBUGF(("FT_Set_CharSize(%08x, 0x%x, 0x%x) returned 0x%x\n", fFace, fScaleX,
                          fScaleY, err));
                fFace = NULL;
                return;
            }
            FT_Set_Transform(fFace, &fMatrix22, NULL);
        } else {
            SkDEBUGF(("no glyphs for font \"%s\" size %f?\n", fFace->family_name,
                      SkFixedToScalar(fScaleY)));
        }
    } else {
        linearMetrics = false; // no linear metrics for bitmap fonts
    }
    fDoLinearMetrics = linearMetrics;
}

SkScalerContext_FreeType::~SkScalerContext_FreeType() {
    SkAutoMutexAcquire  ac(gFTMutex);

    if (fFTSize != NULL) {
        FT_Done_Size(fFTSize);
    }

    if (fFace != NULL) {
        unref_ft_face(fFace);
    }
    if (--gFTCount == 0) {
//        SkDEBUGF(("FT_Done_FreeType\n"));
        FT_Done_FreeType(gFTLibrary);
        SkDEBUGCODE(gFTLibrary = NULL;)
    }
}

/*  We call this before each use of the fFace, since we may be sharing
    this face with other context (at different sizes).
*/
FT_Error SkScalerContext_FreeType::setupSize() {
    FT_Error err = FT_Activate_Size(fFTSize);
    if (err != 0) {
        SkDEBUGF(("SkScalerContext_FreeType::FT_Activate_Size(%x, 0x%x, 0x%x) returned 0x%x\n",
                  fFaceRec->fFontID, fScaleX, fScaleY, err));
        fFTSize = NULL;
        return err;
    }

    // seems we need to reset this every time (not sure why, but without it
    // I get random italics from some other fFTSize)
    FT_Set_Transform(fFace, &fMatrix22, NULL);
    return 0;
}

unsigned SkScalerContext_FreeType::generateGlyphCount() {
    return fFace->num_glyphs;
}

uint16_t SkScalerContext_FreeType::generateCharToGlyph(SkUnichar uni) {
    return SkToU16(FT_Get_Char_Index( fFace, uni ));
}

SkUnichar SkScalerContext_FreeType::generateGlyphToChar(uint16_t glyph) {
    // iterate through each cmap entry, looking for matching glyph indices
    FT_UInt glyphIndex;
    SkUnichar charCode = FT_Get_First_Char( fFace, &glyphIndex );

    while (glyphIndex != 0) {
        if (glyphIndex == glyph) {
            return charCode;
        }
        charCode = FT_Get_Next_Char( fFace, charCode, &glyphIndex );
    }

    return 0;
}

void SkScalerContext_FreeType::generateAdvance(SkGlyph* glyph) {
#ifdef FT_ADVANCES_H
   /* unhinted and light hinted text have linearly scaled advances
    * which are very cheap to compute with some font formats...
    */
    if (fDoLinearMetrics) {
        SkAutoMutexAcquire  ac(gFTMutex);

        if (this->setupSize()) {
            glyph->zeroMetrics();
            return;
        }

        FT_Error    error;
        FT_Fixed    advance;

        error = FT_Get_Advance( fFace, glyph->getGlyphID(fBaseGlyphCount),
                                fLoadGlyphFlags | FT_ADVANCE_FLAG_FAST_ONLY,
                                &advance );
        if (0 == error) {
            glyph->fRsbDelta = 0;
            glyph->fLsbDelta = 0;
            glyph->fAdvanceX = SkFixedMul(fMatrix22.xx, advance);
            glyph->fAdvanceY = - SkFixedMul(fMatrix22.yx, advance);
            return;
        }
    }
#endif /* FT_ADVANCES_H */
    /* otherwise, we need to load/hint the glyph, which is slower */
    this->generateMetrics(glyph);
    return;
}

void SkScalerContext_FreeType::getBBoxForCurrentGlyph(SkGlyph* glyph,
                                                      FT_BBox* bbox,
                                                      bool snapToPixelBoundary) {

    FT_Outline_Get_CBox(&fFace->glyph->outline, bbox);

    if (fRec.fFlags & SkScalerContext::kSubpixelPositioning_Flag) {
        int dx = SkFixedToFDot6(glyph->getSubXFixed());
        int dy = SkFixedToFDot6(glyph->getSubYFixed());
        // negate dy since freetype-y-goes-up and skia-y-goes-down
        bbox->xMin += dx;
        bbox->yMin -= dy;
        bbox->xMax += dx;
        bbox->yMax -= dy;
    }

    // outset the box to integral boundaries
    if (snapToPixelBoundary) {
        bbox->xMin &= ~63;
        bbox->yMin &= ~63;
        bbox->xMax  = (bbox->xMax + 63) & ~63;
        bbox->yMax  = (bbox->yMax + 63) & ~63;
    }

    // Must come after snapToPixelBoundary so that the width and height are
    // consistent. Otherwise asserts will fire later on when generating the
    // glyph image.
    if (fRec.fFlags & SkScalerContext::kVertical_Flag) {
        FT_Vector vector;
        vector.x = fFace->glyph->metrics.vertBearingX - fFace->glyph->metrics.horiBearingX;
        vector.y = -fFace->glyph->metrics.vertBearingY - fFace->glyph->metrics.horiBearingY;
        FT_Vector_Transform(&vector, &fMatrix22);
        bbox->xMin += vector.x;
        bbox->xMax += vector.x;
        bbox->yMin += vector.y;
        bbox->yMax += vector.y;
    }
}

void SkScalerContext_FreeType::updateGlyphIfLCD(SkGlyph* glyph) {
    if (isLCD(fRec)) {
        if (fLCDIsVert) {
            glyph->fHeight += gLCDExtra;
            glyph->fTop -= gLCDExtra >> 1;
        } else {
            glyph->fWidth += gLCDExtra;
            glyph->fLeft -= gLCDExtra >> 1;
        }
    }
}

inline void scaleGlyphMetrics(SkGlyph& glyph, SkScalar scale) {
    glyph.fWidth = SkToU16(SkScalarRoundToInt(SkScalarMul(SkIntToScalar(glyph.fWidth),  scale)));
    glyph.fHeight = SkToU16(SkScalarRoundToInt(SkScalarMul(SkIntToScalar(glyph.fHeight), scale)));

    glyph.fTop = SkToS16(SkScalarRoundToInt(SkScalarMul(SkIntToScalar(glyph.fTop), scale)));
    glyph.fLeft = SkToS16(SkScalarRoundToInt(SkScalarMul(SkIntToScalar(glyph.fLeft), scale)));

    SkFixed fixedScale = SkScalarToFixed(scale);
    glyph.fAdvanceX = SkFixedMul(glyph.fAdvanceX, fixedScale);
    glyph.fAdvanceY = SkFixedMul(glyph.fAdvanceY, fixedScale);
}

void SkScalerContext_FreeType::generateMetrics(SkGlyph* glyph) {
    SkAutoMutexAcquire  ac(gFTMutex);

    glyph->fRsbDelta = 0;
    glyph->fLsbDelta = 0;

    FT_Error    err;

    if (this->setupSize()) {
        goto ERROR;
    }

    err = FT_Load_Glyph( fFace, glyph->getGlyphID(fBaseGlyphCount), fLoadGlyphFlags );
    if (err != 0) {
#if 0
        SkDEBUGF(("SkScalerContext_FreeType::generateMetrics(%x): FT_Load_Glyph(glyph:%d flags:%x) returned 0x%x\n",
                    fFaceRec->fFontID, glyph->getGlyphID(fBaseGlyphCount), fLoadGlyphFlags, err));
#endif
    ERROR:
        glyph->zeroMetrics();
        return;
    }

    switch ( fFace->glyph->format ) {
      case FT_GLYPH_FORMAT_OUTLINE:
        if (0 == fFace->glyph->outline.n_contours) {
            glyph->fWidth = 0;
            glyph->fHeight = 0;
            glyph->fTop = 0;
            glyph->fLeft = 0;
        } else {
            if (fRec.fFlags & kEmbolden_Flag && !(fFace->style_flags & FT_STYLE_FLAG_BOLD)) {
                emboldenOutline(fFace, &fFace->glyph->outline);
            }

            FT_BBox bbox;
            getBBoxForCurrentGlyph(glyph, &bbox, true);

            glyph->fWidth   = SkToU16(SkFDot6Floor(bbox.xMax - bbox.xMin));
            glyph->fHeight  = SkToU16(SkFDot6Floor(bbox.yMax - bbox.yMin));
            glyph->fTop     = -SkToS16(SkFDot6Floor(bbox.yMax));
            glyph->fLeft    = SkToS16(SkFDot6Floor(bbox.xMin));

            updateGlyphIfLCD(glyph);
        }
        break;

      case FT_GLYPH_FORMAT_BITMAP:
        if ((fRec.fFlags & kEmbolden_Flag) && !(fFace->style_flags & FT_STYLE_FLAG_BOLD)) {
            FT_GlyphSlot_Own_Bitmap(fFace->glyph);
            FT_Bitmap_Embolden(gFTLibrary, &fFace->glyph->bitmap, kBitmapEmboldenStrength, 0);
        }

        if (fRec.fFlags & SkScalerContext::kVertical_Flag) {
            FT_Vector vector;
            vector.x = fFace->glyph->metrics.vertBearingX - fFace->glyph->metrics.horiBearingX;
            vector.y = -fFace->glyph->metrics.vertBearingY - fFace->glyph->metrics.horiBearingY;
            FT_Vector_Transform(&vector, &fMatrix22);
            fFace->glyph->bitmap_left += SkFDot6Floor(vector.x);
            fFace->glyph->bitmap_top  += SkFDot6Floor(vector.y);
        }

#ifdef FT_LOAD_COLOR
        if (fFace->glyph->bitmap.pixel_mode == FT_PIXEL_MODE_BGRA) {
            glyph->fMaskFormat = SkMask::kARGB32_Format;
        }
#endif

        glyph->fWidth   = SkToU16(fFace->glyph->bitmap.width);
        glyph->fHeight  = SkToU16(fFace->glyph->bitmap.rows);
        glyph->fTop     = -SkToS16(fFace->glyph->bitmap_top);
        glyph->fLeft    = SkToS16(fFace->glyph->bitmap_left);
        break;

      default:
        SkDEBUGFAIL("unknown glyph format");
        goto ERROR;
    }

    if (fRec.fFlags & SkScalerContext::kVertical_Flag) {
        if (fDoLinearMetrics) {
            glyph->fAdvanceX = -SkFixedMul(fMatrix22.xy, fFace->glyph->linearVertAdvance);
            glyph->fAdvanceY = SkFixedMul(fMatrix22.yy, fFace->glyph->linearVertAdvance);
        } else {
            glyph->fAdvanceX = -SkFDot6ToFixed(fFace->glyph->advance.x);
            glyph->fAdvanceY = SkFDot6ToFixed(fFace->glyph->advance.y);
        }
    } else {
        if (fDoLinearMetrics) {
            glyph->fAdvanceX = SkFixedMul(fMatrix22.xx, fFace->glyph->linearHoriAdvance);
            glyph->fAdvanceY = -SkFixedMul(fMatrix22.yx, fFace->glyph->linearHoriAdvance);
        } else {
            glyph->fAdvanceX = SkFDot6ToFixed(fFace->glyph->advance.x);
            glyph->fAdvanceY = -SkFDot6ToFixed(fFace->glyph->advance.y);

            if (fRec.fFlags & kDevKernText_Flag) {
                glyph->fRsbDelta = SkToS8(fFace->glyph->rsb_delta);
                glyph->fLsbDelta = SkToS8(fFace->glyph->lsb_delta);
            }
        }
    }

    if (fFace->glyph->format == FT_GLYPH_FORMAT_BITMAP && fScaleY && fFace->size->metrics.y_ppem) {
#ifdef DEBUG_METRICS
        SkDebugf("pre-scale glyph metrics:\n");
        dumpSkGlyphMetrics(*glyph);
#endif
        // NOTE: both dimensions are scaled by y_ppem. this is WAI.
        scaleGlyphMetrics(*glyph, SkScalarDiv(SkFixedToScalar(fScaleY),
                                              SkIntToScalar(fFace->size->metrics.y_ppem)));
    }
#ifdef DEBUG_METRICS
    SkDebugf("post-scale glyph metrics:\n");
    dumpSkGlyphMetrics(*glyph);
#endif


#ifdef ENABLE_GLYPH_SPEW
    SkDEBUGF(("FT_Set_Char_Size(this:%p sx:%x sy:%x ", this, fScaleX, fScaleY));
    SkDEBUGF(("Metrics(glyph:%d flags:0x%x) w:%d\n", glyph->getGlyphID(fBaseGlyphCount), fLoadGlyphFlags, glyph->fWidth));
#endif
}


void SkScalerContext_FreeType::generateImage(const SkGlyph& glyph) {
    SkAutoMutexAcquire  ac(gFTMutex);

    FT_Error    err;

    if (this->setupSize()) {
        goto ERROR;
    }

    err = FT_Load_Glyph( fFace, glyph.getGlyphID(fBaseGlyphCount), fLoadGlyphFlags);
    if (err != 0) {
        SkDEBUGF(("SkScalerContext_FreeType::generateImage: FT_Load_Glyph(glyph:%d width:%d height:%d rb:%d flags:%d) returned 0x%x\n",
                    glyph.getGlyphID(fBaseGlyphCount), glyph.fWidth, glyph.fHeight, glyph.rowBytes(), fLoadGlyphFlags, err));
    ERROR:
        memset(glyph.fImage, 0, glyph.rowBytes() * glyph.fHeight);
        return;
    }

    generateGlyphImage(fFace, glyph);
}


void SkScalerContext_FreeType::generatePath(const SkGlyph& glyph,
                                            SkPath* path) {
    SkAutoMutexAcquire  ac(gFTMutex);

    SkASSERT(&glyph && path);

    if (this->setupSize()) {
        path->reset();
        return;
    }

    uint32_t flags = fLoadGlyphFlags;
    flags |= FT_LOAD_NO_BITMAP; // ignore embedded bitmaps so we're sure to get the outline
    flags &= ~FT_LOAD_RENDER;   // don't scan convert (we just want the outline)

    FT_Error err = FT_Load_Glyph( fFace, glyph.getGlyphID(fBaseGlyphCount), flags);

    if (err != 0) {
        SkDEBUGF(("SkScalerContext_FreeType::generatePath: FT_Load_Glyph(glyph:%d flags:%d) returned 0x%x\n",
                    glyph.getGlyphID(fBaseGlyphCount), flags, err));
        path->reset();
        return;
    }

    generateGlyphPath(fFace, path);

    // The path's origin from FreeType is always the horizontal layout origin.
    // Offset the path so that it is relative to the vertical origin if needed.
    if (fRec.fFlags & SkScalerContext::kVertical_Flag) {
        FT_Vector vector;
        vector.x = fFace->glyph->metrics.vertBearingX - fFace->glyph->metrics.horiBearingX;
        vector.y = -fFace->glyph->metrics.vertBearingY - fFace->glyph->metrics.horiBearingY;
        FT_Vector_Transform(&vector, &fMatrix22);
        path->offset(SkFDot6ToScalar(vector.x), -SkFDot6ToScalar(vector.y));
    }
}

#ifdef DEBUG_METRICS
void generateFontMetricsOLD(FT_Face face, SkScalar scaleX, SkScalar scaleY,
                            uint32_t loadGlyphFlags, uint16_t recFlags, SkMatrix matrix22Scalar,
                            SkPaint::FontMetrics* mx, SkPaint::FontMetrics* my) {
    if (NULL == mx && NULL == my) {
        return;
    }

    if (false) {
    ERROR:
        if (mx) {
            sk_bzero(mx, sizeof(SkPaint::FontMetrics));
        }
        if (my) {
            sk_bzero(my, sizeof(SkPaint::FontMetrics));
        }
        return;
    }

    int upem = face->units_per_EM;
    if (upem <= 0) {
        goto ERROR;
    }

    SkPoint pts[6];
    SkFixed ys[6];
    SkScalar mxy = matrix22Scalar.getSkewX();
    SkScalar myy = matrix22Scalar.getScaleY();
    SkScalar xmin = SkIntToScalar(face->bbox.xMin) / upem;
    SkScalar xmax = SkIntToScalar(face->bbox.xMax) / upem;

    int leading = face->height - (face->ascender + -face->descender);
    if (leading < 0) {
        leading = 0;
    }

    TT_OS2* os2 = (TT_OS2*) FT_Get_Sfnt_Table(face, ft_sfnt_os2);

    ys[0] = -face->bbox.yMax;
    ys[1] = -face->ascender;
    ys[2] = -face->descender;
    ys[3] = -face->bbox.yMin;
    ys[4] = leading;
    ys[5] = os2 ? os2->xAvgCharWidth : 0;

    SkScalar x_height;
    if (os2 && os2->sxHeight) {
        x_height = scaleX * os2->sxHeight / upem;
    } else {
        const FT_UInt x_glyph = FT_Get_Char_Index(face, 'x');
        if (x_glyph) {
            FT_BBox bbox;
            FT_Load_Glyph(face, x_glyph, loadGlyphFlags);
            if (recFlags & SkScalerContext::kEmbolden_Flag) {
                SkDebugf("x_height is incorrect (skipped embolden step)\n");
            }
            FT_Outline_Get_CBox(&face->glyph->outline, &bbox);
            x_height = bbox.yMax / 64.0f;
         } else {
            x_height = 0;
         }
    }

    for (int i = 0; i < 6; i++) {
        SkScalar y = scaleY * ys[i] / upem;
        pts[i].set(y * mxy, y * myy);
    }

    if (mx) {
        mx->fTop = pts[0].fX;
        mx->fAscent = pts[1].fX;
        mx->fDescent = pts[2].fX;
        mx->fBottom = pts[3].fX;
        mx->fLeading = pts[4].fX;
        mx->fAvgCharWidth = pts[5].fX;
        mx->fXMin = xmin;
        mx->fXMax = xmax;
        mx->fXHeight = x_height;
        SkDebugf("generateFontMetricsOLD(\"%s\"): mx is:\n", face->family_name);
        dumpSkFontMetrics(*mx);
   }

   if (my) {
        my->fTop = pts[0].fY;
        my->fAscent = pts[1].fY;
        my->fDescent = pts[2].fY;
        my->fBottom = pts[3].fY;
        my->fLeading = pts[4].fY;
        my->fAvgCharWidth = pts[5].fY;
        my->fXMin = xmin;
        my->fXMax = xmax;
        my->fXHeight = x_height;
        SkDebugf("generateFontMetricsOLD(\"%s\"): my is:\n", face->family_name);
        dumpSkFontMetrics(*my);
   }
}
#endif

void SkScalerContext_FreeType::generateFontMetrics(SkPaint::FontMetrics* mx,
                                                   SkPaint::FontMetrics* my) {
    if (NULL == mx && NULL == my) {
        return;
    }

    SkAutoMutexAcquire  ac(gFTMutex);

    if (this->setupSize()) {
        ERROR:
        if (mx) {
            sk_bzero(mx, sizeof(SkPaint::FontMetrics));
        }
        if (my) {
            sk_bzero(my, sizeof(SkPaint::FontMetrics));
        }
        return;
    }

    FT_Face face = fFace;
    SkScalar scaleX = fScale.x();
    SkScalar scaleY = fScale.y();
    SkScalar mxy = fMatrix22Scalar.getSkewX() * scaleY;
    SkScalar myy = fMatrix22Scalar.getScaleY() * scaleY;

#ifdef DEBUG_METRICS
    SkDebugf("generateFontMetrics(\"%s\"):\n", face->family_name);
    dumpFTFaceMetrics(face);
    dumpFTSize(face->size);
#endif

    // fetch units/EM from "head" table if needed (ie for bitmap fonts)
    SkScalar upem = SkIntToScalar(face->units_per_EM);
    if (!upem) {
        TT_Header* ttHeader = (TT_Header*)FT_Get_Sfnt_Table(face, ft_sfnt_head);
        if (ttHeader) {
            upem = SkIntToScalar(ttHeader->Units_Per_EM);
        }
    }

    // use the os/2 table as a source of reasonable defaults.
    SkScalar x_height = 0.0f;
    SkScalar avgCharWidth = 0.0f;
    TT_OS2* os2 = (TT_OS2*) FT_Get_Sfnt_Table(face, ft_sfnt_os2);
    if (os2) {
        x_height = scaleX * SkIntToScalar(os2->sxHeight) / upem;
        avgCharWidth = SkIntToScalar(os2->xAvgCharWidth) / upem;
    }

    // pull from format-specific metrics as needed
    SkScalar ascent, descent, leading, xmin, xmax, ymin, ymax;
    if (face->face_flags & FT_FACE_FLAG_SCALABLE) { // scalable outline font
        ascent = -SkIntToScalar(face->ascender) / upem;
        descent = -SkIntToScalar(face->descender) / upem;
        leading = SkIntToScalar(face->height + (face->descender - face->ascender)) / upem;
        xmin = SkIntToScalar(face->bbox.xMin) / upem;
        xmax = SkIntToScalar(face->bbox.xMax) / upem;
        ymin = -SkIntToScalar(face->bbox.yMin) / upem;
        ymax = -SkIntToScalar(face->bbox.yMax) / upem;
        // we may be able to synthesize x_height from outline
        if (!x_height) {
            const FT_UInt x_glyph = FT_Get_Char_Index(fFace, 'x');
            if (x_glyph) {
                FT_BBox bbox;
                FT_Load_Glyph(fFace, x_glyph, fLoadGlyphFlags);
                if ((fRec.fFlags & kEmbolden_Flag) && !(fFace->style_flags & FT_STYLE_FLAG_BOLD)) {
                    emboldenOutline(fFace, &fFace->glyph->outline);
                }
                FT_Outline_Get_CBox(&fFace->glyph->outline, &bbox);
                x_height = SkIntToScalar(bbox.yMax) / 64.0f;
            }
        }
    } else if (fStrikeIndex != -1) { // bitmap strike metrics
#ifdef DEBUG_METRICS
        dumpBitmapStrikeMetrics(fFace, fStrikeIndex);
#endif
        SkScalar xppem = SkIntToScalar(face->size->metrics.x_ppem);
        SkScalar yppem = SkIntToScalar(face->size->metrics.y_ppem);
        ascent = -SkIntToScalar(face->size->metrics.ascender) / (yppem * 64.0f);
        descent = -SkIntToScalar(face->size->metrics.descender) / (yppem * 64.0f);
        leading = (SkIntToScalar(face->size->metrics.height) / (yppem * 64.0f))
                + ascent - descent;
        xmin = 0.0f;
        xmax = SkIntToScalar(face->available_sizes[fStrikeIndex].width) / xppem;
        ymin = descent + leading;
        ymax = ascent - descent;
        if (!x_height) {
            x_height = -ascent;
        }
        if (!avgCharWidth) {
            avgCharWidth = xmax - xmin;
        }
    } else {
        goto ERROR;
    }

    // disallow negative linespacing
    if (leading < 0.0f) {
        leading = 0.0f;
    }

#ifdef DEBUG_METRICS
    generateFontMetricsOLD(fFace, fScale.x(), fScale.y(), fLoadGlyphFlags, fRec.fFlags,
                           fMatrix22Scalar, mx, my);
#endif
    if (mx) {
        mx->fTop = ymax * mxy;
        mx->fAscent = ascent * mxy;
        mx->fDescent = descent * mxy;
        mx->fBottom = ymin * mxy;
        mx->fLeading = leading * mxy;
        mx->fAvgCharWidth = avgCharWidth * mxy;
        mx->fXMin = xmin;
        mx->fXMax = xmax;
        mx->fXHeight = x_height;
#ifdef DEBUG_METRICS
        SkDebugf("generateFontMetrics(\"%s\"): mx is:\n", face->family_name);
        dumpSkFontMetrics(*mx);
#endif
    }
    if (my) {
        my->fTop = ymax * myy;
        my->fAscent = ascent * myy;
        my->fDescent = descent * myy;
        my->fBottom = ymin * myy;
        my->fLeading = leading * myy;
        my->fAvgCharWidth = avgCharWidth * myy;
        my->fXMin = xmin;
        my->fXMax = xmax;
        my->fXHeight = x_height;
#ifdef DEBUG_METRICS
       SkDebugf("generateFontMetrics(\"%s\"): my is:\n", face->family_name);
       dumpSkFontMetrics(*my);
#endif
    }
}

///////////////////////////////////////////////////////////////////////////////

#include "SkUtils.h"

static SkUnichar next_utf8(const void** chars) {
    return SkUTF8_NextUnichar((const char**)chars);
}

static SkUnichar next_utf16(const void** chars) {
    return SkUTF16_NextUnichar((const uint16_t**)chars);
}

static SkUnichar next_utf32(const void** chars) {
    const SkUnichar** uniChars = (const SkUnichar**)chars;
    SkUnichar uni = **uniChars;
    *uniChars += 1;
    return uni;
}

typedef SkUnichar (*EncodingProc)(const void**);

static EncodingProc find_encoding_proc(SkTypeface::Encoding enc) {
    static const EncodingProc gProcs[] = {
        next_utf8, next_utf16, next_utf32
    };
    SkASSERT((size_t)enc < SK_ARRAY_COUNT(gProcs));
    return gProcs[enc];
}

int SkTypeface_FreeType::onCharsToGlyphs(const void* chars, Encoding encoding,
                                      uint16_t glyphs[], int glyphCount) const {
    AutoFTAccess fta(this);
    FT_Face face = fta.face();
    if (!face) {
        if (glyphs) {
            sk_bzero(glyphs, glyphCount * sizeof(glyphs[0]));
        }
        return 0;
    }

    EncodingProc next_uni_proc = find_encoding_proc(encoding);

    if (NULL == glyphs) {
        for (int i = 0; i < glyphCount; ++i) {
            if (0 == FT_Get_Char_Index(face, next_uni_proc(&chars))) {
                return i;
            }
        }
        return glyphCount;
    } else {
        int first = glyphCount;
        for (int i = 0; i < glyphCount; ++i) {
            unsigned id = FT_Get_Char_Index(face, next_uni_proc(&chars));
            glyphs[i] = SkToU16(id);
            if (0 == id && i < first) {
                first = i;
            }
        }
        return first;
    }
}

int SkTypeface_FreeType::onCountGlyphs() const {
    // we cache this value, using -1 as a sentinel for "not computed"
    if (fGlyphCount < 0) {
        AutoFTAccess fta(this);
        FT_Face face = fta.face();
        // if the face failed, we still assign a non-negative value
        fGlyphCount = face ? face->num_glyphs : 0;
    }
    return fGlyphCount;
}

SkTypeface::LocalizedStrings* SkTypeface_FreeType::onCreateFamilyNameIterator() const {
    SkTypeface::LocalizedStrings* nameIter =
        SkOTUtils::LocalizedStrings_NameTable::CreateForFamilyNames(*this);
    if (NULL == nameIter) {
        SkString familyName;
        this->getFamilyName(&familyName);
        SkString language("und"); //undetermined
        nameIter = new SkOTUtils::LocalizedStrings_SingleName(familyName, language);
    }
    return nameIter;
}

int SkTypeface_FreeType::onGetTableTags(SkFontTableTag tags[]) const {
    AutoFTAccess fta(this);
    FT_Face face = fta.face();

    FT_ULong tableCount = 0;
    FT_Error error;

    // When 'tag' is NULL, returns number of tables in 'length'.
    error = FT_Sfnt_Table_Info(face, 0, NULL, &tableCount);
    if (error) {
        return 0;
    }

    if (tags) {
        for (FT_ULong tableIndex = 0; tableIndex < tableCount; ++tableIndex) {
            FT_ULong tableTag;
            FT_ULong tablelength;
            error = FT_Sfnt_Table_Info(face, tableIndex, &tableTag, &tablelength);
            if (error) {
                return 0;
            }
            tags[tableIndex] = static_cast<SkFontTableTag>(tableTag);
        }
    }
    return tableCount;
}

size_t SkTypeface_FreeType::onGetTableData(SkFontTableTag tag, size_t offset,
                                           size_t length, void* data) const
{
    AutoFTAccess fta(this);
    FT_Face face = fta.face();

    FT_ULong tableLength = 0;
    FT_Error error;

    // When 'length' is 0 it is overwritten with the full table length; 'offset' is ignored.
    error = FT_Load_Sfnt_Table(face, tag, 0, NULL, &tableLength);
    if (error) {
        return 0;
    }

    if (offset > tableLength) {
        return 0;
    }
    FT_ULong size = SkTMin((FT_ULong)length, tableLength - (FT_ULong)offset);
    if (NULL != data) {
        error = FT_Load_Sfnt_Table(face, tag, offset, reinterpret_cast<FT_Byte*>(data), &size);
        if (error) {
            return 0;
        }
    }

    return size;
}

///////////////////////////////////////////////////////////////////////////////
///////////////////////////////////////////////////////////////////////////////

/*  Export this so that other parts of our FonttHost port can make use of our
    ability to extract the name+style from a stream, using FreeType's api.
*/
bool find_name_and_attributes(SkStream* stream, SkString* name,
                              SkTypeface::Style* style, bool* isFixedPitch) {
    FT_Library  library;
    if (FT_Init_FreeType(&library)) {
        return false;
    }

    FT_Open_Args    args;
    memset(&args, 0, sizeof(args));

    const void* memoryBase = stream->getMemoryBase();
    FT_StreamRec    streamRec;

    if (NULL != memoryBase) {
        args.flags = FT_OPEN_MEMORY;
        args.memory_base = (const FT_Byte*)memoryBase;
        args.memory_size = stream->getLength();
    } else {
        memset(&streamRec, 0, sizeof(streamRec));
        streamRec.size = stream->getLength();
        streamRec.descriptor.pointer = stream;
        streamRec.read  = sk_stream_read;
        streamRec.close = sk_stream_close;

        args.flags = FT_OPEN_STREAM;
        args.stream = &streamRec;
    }

    FT_Face face;
    if (FT_Open_Face(library, &args, 0, &face)) {
        FT_Done_FreeType(library);
        return false;
    }

    int tempStyle = SkTypeface::kNormal;
    if (face->style_flags & FT_STYLE_FLAG_BOLD) {
        tempStyle |= SkTypeface::kBold;
    }
    if (face->style_flags & FT_STYLE_FLAG_ITALIC) {
        tempStyle |= SkTypeface::kItalic;
    }

    if (name) {
        name->set(face->family_name);
    }
    if (style) {
        *style = (SkTypeface::Style) tempStyle;
    }
    if (isFixedPitch) {
        *isFixedPitch = FT_IS_FIXED_WIDTH(face);
    }

    FT_Done_Face(face);
    FT_Done_FreeType(library);
    return true;
}<|MERGE_RESOLUTION|>--- conflicted
+++ resolved
@@ -732,7 +732,6 @@
     return face ? face->units_per_EM : 0;
 }
 
-<<<<<<< HEAD
 #ifdef DEBUG_METRICS
 static void dumpFTFaceMetrics(const FT_Face face) {
     SkASSERT(face);
@@ -835,7 +834,8 @@
         }
     }
     return chosenStrikeIndex;
-=======
+}
+
 bool SkTypeface_FreeType::onGetKerningPairAdjustments(const uint16_t glyphs[],
                                       int count, int32_t adjustments[]) const {
     AutoFTAccess fta(this);
@@ -854,7 +854,6 @@
         adjustments[i] = delta.x;
     }
     return true;
->>>>>>> 0a657bbc
 }
 
 SkScalerContext_FreeType::SkScalerContext_FreeType(SkTypeface* typeface,
